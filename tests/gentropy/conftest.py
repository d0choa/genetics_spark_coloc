--- conflicted
+++ resolved
@@ -373,9 +373,9 @@
         # Allowing missingness:
         .withColumnSpec("standardError", percentNulls=0.1)
         # Making sure p-values are below 1:
-    ).build()
-
-    return data_spec
+    )
+
+    return data_spec.build()
 
 
 @pytest.fixture()
@@ -607,11 +607,7 @@
                 ("1", "gene1", 100.0, None),
                 ("2", "gene2", 1000.0, 0.0),
             ],
-<<<<<<< HEAD
-            "studyLocusId LONG, geneId STRING, distanceTssMean FLOAT, distanceSentinelTssMinimum FLOAT",
-=======
             "studyLocusId STRING, geneId STRING, distanceTssMean FLOAT, distanceTssMinimum FLOAT",
->>>>>>> 5c58e58c
         ),
         with_gold_standard=False,
     )
