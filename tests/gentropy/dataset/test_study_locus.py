--- conflicted
+++ resolved
@@ -780,7 +780,7 @@
         ) == 1
 
 
-<<<<<<< HEAD
+
 class TestStudyLocusWindowClumping:
     """Testing window-based clumping on study locus."""
 
@@ -798,38 +798,8 @@
             t.StructField("chromosome", t.StringType(), False),
             t.StructField("position", t.IntegerType(), False),
             t.StructField("pValueExponent", t.IntegerType(), False),
-=======
-class TestStudyLocusRedundancyFlagging:
-    """Collection of tests related to flagging redundant credible sets."""
-
-    STUDY_LOCUS_DATA = [
-        (1, "v1", "s1", "pics", []),
-        (2, "v2", "s1", "pics", [StudyLocusQualityCheck.TOP_HIT.value]),
-        (3, "v3", "s1", "pics", []),
-        (3, "v3", "s1", "pics", []),
-        (1, "v1", "s1", "pics", [StudyLocusQualityCheck.TOP_HIT.value]),
-        (1, "v1", "s2", "pics", [StudyLocusQualityCheck.TOP_HIT.value]),
-        (1, "v1", "s2", "pics", [StudyLocusQualityCheck.TOP_HIT.value]),
-        (1, "v1", "s3", "SuSie", []),
-        (1, "v1", "s3", "pics", [StudyLocusQualityCheck.TOP_HIT.value]),
-        (1, "v1", "s4", "pics", []),
-        (1, "v1", "s4", "SuSie", []),
-        (1, "v1", "s4", "pics", [StudyLocusQualityCheck.TOP_HIT.value]),
-    ]
-
-    STUDY_LOCUS_SCHEMA = t.StructType(
-        [
-            t.StructField("studyLocusId", t.LongType(), False),
-            t.StructField("variantId", t.StringType(), False),
-            t.StructField("studyId", t.StringType(), False),
-            t.StructField("finemappingMethod", t.StringType(), False),
-            t.StructField("qualityControls", t.ArrayType(t.StringType()), False),
->>>>>>> ad3f503a
-        ]
-    )
 
     @pytest.fixture(autouse=True)
-<<<<<<< HEAD
     def _setup(self: TestStudyLocusWindowClumping, spark: SparkSession) -> None:
         """Setup study locus for testing."""
         self.study_locus = StudyLocus(
@@ -848,42 +818,72 @@
                         ),
                     }
                 )
-=======
+            ),
+            _schema=StudyLocus.get_schema(),
+        )
+
+    def test_clump_return_type(self: TestStudyLocusWindowClumping) -> None:
+        """Testing if the clumping returns the right type."""
+        assert isinstance(self.study_locus.window_based_clumping(3), StudyLocus)
+
+    def test_clump_no_data_loss(self: TestStudyLocusWindowClumping) -> None:
+        """Testing if the clumping returns same number of rows."""
+        assert (
+            self.study_locus.window_based_clumping(3).df.count()
+            == self.study_locus.df.count()
+        )
+
+    def test_correct_flag(self: TestStudyLocusWindowClumping) -> None:
+        """Testing if the clumping flags are for variants."""
+        assert (
+            self.study_locus.window_based_clumping(3)
+            .df.filter(
+                f.array_contains(
+                    f.col("qualityControls"),
+                    StudyLocusQualityCheck.WINDOW_CLUMPED.value,
+                )
+            )
+            .count()
+        ) == 2
+
+class TestStudyLocusRedundancyFlagging:
+    """Collection of tests related to flagging redundant credible sets."""
+
+    STUDY_LOCUS_DATA = [
+        (1, "v1", "s1", "pics", []),
+        (2, "v2", "s1", "pics", [StudyLocusQualityCheck.TOP_HIT.value]),
+        (3, "v3", "s1", "pics", []),
+        (3, "v3", "s1", "pics", []),
+        (1, "v1", "s1", "pics", [StudyLocusQualityCheck.TOP_HIT.value]),
+        (1, "v1", "s2", "pics", [StudyLocusQualityCheck.TOP_HIT.value]),
+        (1, "v1", "s2", "pics", [StudyLocusQualityCheck.TOP_HIT.value]),
+        (1, "v1", "s3", "SuSie", []),
+        (1, "v1", "s3", "pics", [StudyLocusQualityCheck.TOP_HIT.value]),
+        (1, "v1", "s4", "pics", []),
+        (1, "v1", "s4", "SuSie", []),
+        (1, "v1", "s4", "pics", [StudyLocusQualityCheck.TOP_HIT.value]),
+    ]
+
+    STUDY_LOCUS_SCHEMA = t.StructType(
+        [
+            t.StructField("studyLocusId", t.LongType(), False),
+            t.StructField("variantId", t.StringType(), False),
+            t.StructField("studyId", t.StringType(), False),
+            t.StructField("finemappingMethod", t.StringType(), False),
+            t.StructField("qualityControls", t.ArrayType(t.StringType()), False),
+        ]
+    )
+
+    @pytest.fixture(autouse=True)
     def _setup(self: TestStudyLocusRedundancyFlagging, spark: SparkSession) -> None:
         """Setup study locus for testing."""
         self.study_locus = StudyLocus(
             _df=spark.createDataFrame(
                 self.STUDY_LOCUS_DATA, schema=self.STUDY_LOCUS_SCHEMA
->>>>>>> ad3f503a
             ),
             _schema=StudyLocus.get_schema(),
         )
 
-<<<<<<< HEAD
-    def test_clump_return_type(self: TestStudyLocusWindowClumping) -> None:
-        """Testing if the clumping returns the right type."""
-        assert isinstance(self.study_locus.window_based_clumping(3), StudyLocus)
-
-    def test_clump_no_data_loss(self: TestStudyLocusWindowClumping) -> None:
-        """Testing if the clumping returns same number of rows."""
-        assert (
-            self.study_locus.window_based_clumping(3).df.count()
-            == self.study_locus.df.count()
-        )
-
-    def test_correct_flag(self: TestStudyLocusWindowClumping) -> None:
-        """Testing if the clumping flags are for variants."""
-        assert (
-            self.study_locus.window_based_clumping(3)
-            .df.filter(
-                f.array_contains(
-                    f.col("qualityControls"),
-                    StudyLocusQualityCheck.WINDOW_CLUMPED.value,
-                )
-            )
-            .count()
-        ) == 2
-=======
     def test_qc_redundant_top_hits_from_PICS_returntype(
         self: TestStudyLocusRedundancyFlagging,
     ) -> None:
@@ -915,4 +915,3 @@
             )
             .count()
         ) == 3
->>>>>>> ad3f503a
