--- conflicted
+++ resolved
@@ -1,8 +1,4 @@
-<<<<<<< HEAD
-"""Tests variant index dataset."""
-=======
 """Tests on variant index generation."""
->>>>>>> 0ed0a3d0
 from __future__ import annotations
 
 from typing import TYPE_CHECKING
