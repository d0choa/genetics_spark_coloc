--- conflicted
+++ resolved
@@ -17,11 +17,7 @@
   - roadmap.md
   - Reference:
     - reference.md
-<<<<<<< HEAD
-    - Variant: modules/variants.md
-=======
     - Variants: modules/variants.md
->>>>>>> 23e22283
     - GWAS Catalog ingestion: modules/gwas_ingest.md
     - Interval data: modules/intervals.md
     - Colocalisation: modules/colocalisation.md
