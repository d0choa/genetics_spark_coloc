--- conflicted
+++ resolved
@@ -14,11 +14,8 @@
         python:
           options:
             filters: ["!^_", "!__new__"]
-<<<<<<< HEAD
-=======
             show_signature_annotations: true
             show_root_heading: true
->>>>>>> 18d068d8
   - section-index
   - git-revision-date-localized:
       type: timeago
