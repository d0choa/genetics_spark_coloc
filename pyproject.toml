[tool.poetry]
name = "gentropy"
# !! version is managed by semantic_release
version = "0.0.0"
description = "Open targets Genetics Portal Python ETL"
authors = ["Open Targets core team"]
license = "Apache-2.0"
readme = "README.md"
documentation = "https://opentargets.github.io/genetics_etl_python/"
repository = "https://github.com/opentargets/genetics_etl_python"
packages = [{ include = "gentropy", from = "src" }]

[tool.poetry.urls]
"Bug Tracker" = "http://github.com/opentargets/issues"
"Funding" = "https://www.opentargets.org"

[tool.poetry.scripts]
gentropy = "gentropy.cli:main"

[tool.poetry.dependencies]
python = "^3.10, <3.11"
pyspark = "3.3.4"
scipy = "^1.11.4"
hydra-core = "^1.3.2"
pyliftover = "^0.4"
xgboost = "^1.7.3"
numpy = "^1.26.2"
hail = "0.2.127"
wandb = "^0.16.2"
google = "^3.0.0"
omegaconf = "^2.3.0"
typing-extensions = "^4.9.0"
scikit-learn = "^1.3.2"
pandas = "^2.1.4"

[tool.poetry.dev-dependencies]
pre-commit = "^3.6.0"
mypy = "^1.8"
pep8-naming = "^0.13.2"
interrogate = "^1.5.0"
isort = "^5.13.2"
darglint = "^1.8.1"
ruff = "^0.1.8"

[tool.poetry.group.docs.dependencies]
mkdocs = "^1.5.3"
mkdocstrings-python = "^1.8.0"
mkdocs-material = "*"
mkdocs-section-index = "^0.3.4"
mkdocs-git-revision-date-localized-plugin = "^1.2.2"
mkdocs-autolinks-plugin = "^0.7.1"
mkdocs-awesome-pages-plugin = "^2.9.2"
mkdocs-exclude = "^1.0.2"
mkdocs-git-committers-plugin-2 = "^2.2.3"
lxml = "^5.1.0"
pymdown-extensions = "^10.7"


[tool.poetry.group.tests.dependencies]
pytest-cov = "^4.1.0"
pytest-sugar = "^0.9.5"
dbldatagen = "^0.3.1"
pyparsing = "^3.1.1"
pytest = "^7.4.4"
pytest-xdist = "^3.5.0"


[tool.poetry.group.dev.dependencies]
ipython = "^8.19.0"
ipykernel = "^6.28.0"
google-cloud-dataproc = "^5.8.0"
apache-airflow = "^2.8.0"
apache-airflow-providers-google = "^10.13.1"
pydoclint = "^0.3.8"
prettier = "^0.0.7"
deptry = "^0.12.0"
python-semantic-release = "^8.7.0"
yamllint = "^1.33.0"

[tool.semantic_release]
logging_use_named_masks = true
build_command = "pip install poetry && poetry build"
assets = []
<<<<<<< HEAD
version_variable = ["src/gentropy/__init__.py:__version__"]
=======
>>>>>>> 229f4ff1
version_toml = ["pyproject.toml:tool.poetry.version"]
upload_to_pypi = false
upload_to_release = true

[tool.semantic_release.branches.main]
match = "(main|master)"
prerelease = false

[tool.semantic_release.branches."release"]
match = "release/*"
prerelease = true
prerelease_token = "rc"

[tool.semantic_release.publish]
dist_glob_patterns = ["dist/*"]
upload_to_vcs_release = true

[tool.semantic_release.changelog]
changelog_file = "CHANGELOG.md"
exclude_commit_patterns = ["chore\\(release\\):"]

[tool.semantic_release.branches."step"]
match = "(build|chore|ci|docs|feat|fix|perf|style|refactor|test)"
prerelease = true
prerelease_token = "alpha"

[build-system]
requires = ["poetry-core>=1.0.0"]
build-backend = "poetry.core.masonry.api"

[tool.deptry]
extend_exclude = ["src/conftest.py", "src/airflow", "src/utils"]

[tool.deptry.per_rule_ignores]
DEP001 = ["gentropy"]
DEP003 = ["gentropy"]

[tool.interrogate]
fail-under = 95
color = true
exclude = ["dist"]

[tool.pytest.ini_options]
addopts = "-n auto --doctest-modules --cov=src/ --cov-report=xml"
pythonpath = [".", "./src/airflow/dags"]

# Semi-strict mode for mypy
[tool.mypy]
check_untyped_defs = true
disallow_any_generics = true
disallow_incomplete_defs = true
no_implicit_optional = true
no_implicit_reexport = true
strict_equality = true
warn_redundant_casts = true
warn_unused_ignores = true
disallow_untyped_defs = true

[[tool.mypy.overrides]]
module = [
  "google.cloud",
  "yaml",
  "hail",
  "pyliftover",
  "dbldatagen",
  "scipy",
  "scipy.stats",
  "chardet",
  "omegaconf",
  "xgboost",
  "sklearn",
]
ignore_missing_imports = true


[tool.ruff]
select = [
  "B002",    # Python does not support the unary prefix increment
  "B007",    # Loop control variable {name} not used within loop body
  "B014",    # Exception handler with duplicate exception
  "B023",    # Function definition does not bind loop variable {name}
  "B026",    # Star-arg unpacking after a keyword argument is strongly discouraged
  "C",       # complexity
  "COM818",  # Trailing comma on bare tuple prohibited
  "D",       # docstrings
  "DTZ003",  # Use datetime.now(tz=) instead of datetime.utcnow()
  "DTZ004",  # Use datetime.fromtimestamp(ts, tz=) instead of datetime.utcfromtimestamp(ts)
  "E",       # pycodestyle
  "F",       # pyflakes/autoflake
  "G",       # flake8-logging-format
  "I",       # isort
  "ICN001",  # import concentions; {name} should be imported as {asname}
  "ISC001",  # Implicitly concatenated string literals on one line
  "N804",    # First argument of a class method should be named cls
  "N805",    # First argument of a method should be named self
  "N815",    # Variable {name} in class scope should not be mixedCase
  "PGH001",  # No builtin eval() allowed
  "PGH004",  # Use specific rule codes when using noqa
  "PLC0414", # Useless import alias. Import alias does not rename original package.
  "PLC",     # pylint
  "PLE",     # pylint
  "PLR",     # pylint
  "PLW",     # pylint
  "Q000",    # Double quotes found but single quotes preferred
  "RUF006",  # Store a reference to the return value of asyncio.create_task
  "S102",    # Use of exec detected
  "S103",    # bad-file-permissions
  "S108",    # hardcoded-temp-file
  "S306",    # suspicious-mktemp-usage
  "S307",    # suspicious-eval-usage
  "S313",    # suspicious-xmlc-element-tree-usage
  "S314",    # suspicious-xml-element-tree-usage
  "S315",    # suspicious-xml-expat-reader-usage
  "S316",    # suspicious-xml-expat-builder-usage
  "S317",    # suspicious-xml-sax-usage
  "S318",    # suspicious-xml-mini-dom-usage
  "S319",    # suspicious-xml-pull-dom-usage
  "S320",    # suspicious-xmle-tree-usage
  "S601",    # paramiko-call
  "S602",    # subprocess-popen-with-shell-equals-true
  "S604",    # call-with-shell-equals-true
  "S608",    # hardcoded-sql-expression
  "S609",    # unix-command-wildcard-injection
  "SIM105",  # Use contextlib.suppress({exception}) instead of try-except-pass
  "SIM117",  # Merge with-statements that use the same scope
  "SIM118",  # Use {key} in {dict} instead of {key} in {dict}.keys()
  "SIM201",  # Use {left} != {right} instead of not {left} == {right}
  "SIM208",  # Use {expr} instead of not (not {expr})
  "SIM212",  # Use {a} if {a} else {b} instead of {b} if not {a} else {a}
  "SIM300",  # Yoda conditions. Use 'age == 42' instead of '42 == age'.
  "SIM401",  # Use get from dict with default instead of an if block
  "T100",    # Trace found: {name} used
  "T20",     # flake8-print
  "TID251",  # Banned imports
  "TRY004",  # Prefer TypeError exception for invalid type
  "TRY200",  # Use raise from to specify exception cause
  "TRY302",  # Remove exception handler; error is immediately re-raised
  "UP",      # pyupgrade
  "W",       # pycodestyle
]

ignore = [
  "E501", # line too long
  "E731", # do not assign a lambda expression, use a def

  # Ignore ignored, as the rule is now back in preview/nursery, which cannot
  # be ignored anymore without warnings.
  # https://github.com/astral-sh/ruff/issues/7491
  # "PLC1901", # Lots of false positives

  # False positives https://github.com/astral-sh/ruff/issues/5386
  "PLC0208", # Use a sequence type instead of a `set` when iterating over values
  "PLR0911", # Too many return statements ({returns} > {max_returns})
  "PLR0912", # Too many branches ({branches} > {max_branches})
  "PLR0913", # Too many arguments to function call ({c_args} > {max_args})
  "PLR0915", # Too many statements ({statements} > {max_statements})
  "PLR2004", # Magic value used in comparison, consider replacing {value} with a constant variable
  "PLW2901", # Outer {outer_kind} variable {name} overwritten by inner {inner_kind} target
  "UP006",   # keep type annotation style as is
  "UP007",   # keep type annotation style as is
  # Ignored due to performance: https://github.com/charliermarsh/ruff/issues/2923
  "UP038", # Use `X | Y` in `isinstance` call instead of `(X, Y)`

]

[tool.ruff.per-file-ignores]
"__init__.py" = ["E402"]
"path/to/file.py" = ["E402"]
"**/{tests,docs,tools}/*" = ["E402"]

[tool.ruff.flake8-quotes]
docstring-quotes = "double"

[tool.ruff.pydocstyle]
convention = "google"

[tool.pydoclint]
style = 'google'
exclude = '\.git|\.venv|__init__.py|tests'
require-return-section-when-returning-nothing = false
check-return-types = true
allow-init-docstring = true
arg-type-hints-in-docstring = true
skip-checking-short-docstrings = false<|MERGE_RESOLUTION|>--- conflicted
+++ resolved
@@ -81,10 +81,6 @@
 logging_use_named_masks = true
 build_command = "pip install poetry && poetry build"
 assets = []
-<<<<<<< HEAD
-version_variable = ["src/gentropy/__init__.py:__version__"]
-=======
->>>>>>> 229f4ff1
 version_toml = ["pyproject.toml:tool.poetry.version"]
 upload_to_pypi = false
 upload_to_release = true
