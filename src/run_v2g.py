--- conflicted
+++ resolved
@@ -6,8 +6,6 @@
 
 import hydra
 import pyspark.sql.functions as f
-
-from etl.json import validate_df_schema
 
 if TYPE_CHECKING:
     from omegaconf import DictConfig
@@ -83,13 +81,7 @@
             how="inner",
         ).distinct()
     )
-
     validate_df_schema(v2g, "v2g.json")
-
-<<<<<<< HEAD
-=======
-    validate_df_schema(v2g, "v2g.json")
->>>>>>> ebe6717b
     (
         v2g.repartition(cfg.etl.v2g.parameters.partition_count, "chromosome")
         .withColumn("position", f.split(f.col("variantId"), "_")[1])
