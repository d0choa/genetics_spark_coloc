"""The variant annotation dataset contains information about the impact of a variant on a transcript or protein. These can be mapped to genes allowing us to establish significant relationships between variants and genes."""
from __future__ import annotations

from typing import TYPE_CHECKING

import pyspark.sql.functions as f

from etl.common.spark_helpers import get_record_with_maximum_value

if TYPE_CHECKING:
    from pyspark.sql import DataFrame

    from etl.common.ETLSession import ETLSession


def main(
    etl: ETLSession,
    variant_index: DataFrame,
    variant_annotation: DataFrame,
    variant_consequence_lut_path: str,
) -> tuple[DataFrame, ...]:
    """Extracts variant to gene assignments for the variants included in the index and the features predicted by VEP.

    Args:
        etl (ETLSession): ETL session,
        variant_index (DataFrame): DataFrame with the OTG variant index
        variant_annotation (DataFrame): Dataframe with the annotated variants
        variant_consequence_lut_path (str): The path to the LUT between the functional consequences and their assigned V2G score

    Returns:
        DataFrame: variant to gene assignments from VEP
    """
<<<<<<< HEAD
    etl.logger.info("Parsing functional predictions...")

=======
    # function that takes the index, gets the vep data and parses it
    etl.logger.info("Loading variant index")
    variant_consequence_lut = read_consequence_lut(etl, variant_consequence_lut_path)
    va_with_vep = (
        etl.read_parquet(variant_annotation_path, "variant_annotation.json")
        # exploding the array already removes record without VEP annotation
        .select(
            "id", f.explode("vep.transcriptConsequences").alias("transcriptConsequence")
        )
    )
    vi = etl.read_parquet(variant_index_path, "variant_index.json").select("id")
>>>>>>> ebe6717b
    annotated_variants = (
        variant_annotation.select(
            "variantId",
            "chromosome",
            # exploding the array already removes record without VEP annotation
            f.explode("vep.transcriptConsequences").alias("transcriptConsequence"),
        )
        .join(
            variant_index.select("variantId", "chromosome"),
            on=["variantId", "chromosome"],
            how="inner",
        )
        .persist()
    )

    variant_consequence_lut = read_consequence_lut(etl, variant_consequence_lut_path)
    vep_consequences = get_variant_consequences(
        annotated_variants, variant_consequence_lut
    )
    etl.logger.info("Extracted functional consequence from VEP.")
    vep_polyphen = get_polyphen_score(annotated_variants)
    etl.logger.info("Extracted polyphen scores from VEP.")
    vep_sift = get_sift_score(annotated_variants)
    etl.logger.info("Extracted sift scores from VEP.")
    vep_plof = get_plof_flag(annotated_variants)
    etl.logger.info("Extracted pLOF assesments from LOFTEE.")

    return vep_consequences, vep_polyphen, vep_sift, vep_plof


def read_consequence_lut(
    etl: ETLSession, variant_consequence_lut_path: str
) -> DataFrame:
    """Reads the variant consequence LUT from the given path.

    Args:
        etl (ETLSession): ETL session
        variant_consequence_lut_path (str): Path to the table with the variant consequences sorted by severity

    Returns:
        DataFrame: variant consequence LUT
    """
    return etl.spark.read.csv(
        variant_consequence_lut_path, sep="\t", header=True
    ).select(
        f.element_at(f.split("Accession", r"/"), -1).alias(
            "variantFunctionalConsequenceId"
        ),
        f.col("Term").alias("label"),
        f.col("v2g_score").cast("double").alias("score"),
    )


def get_variant_consequences(
    variants_df: DataFrame,
    variant_consequence_lut: DataFrame,
) -> DataFrame:
    """Creates a dataset with variant to gene assignments based on VEP's predicted consequence on the transcript.

    Args:
        variants_df (DataFrame): Dataframe with two columns: "id" and "transcriptConsequence"
        variant_consequence_lut (DataFrame): Dataframe with the variant consequences sorted by severity

    Returns:
        DataFrame: High and medium severity variant to gene assignments
    """
    return (
        variants_df.select(
            "variantId",
            "chromosome",
            f.col("transcriptConsequence.gene_id").alias("geneId"),
            f.explode("transcriptConsequence.consequence_terms").alias("label"),
            f.lit("vep").alias("datatypeId"),
            f.lit("variantConsequence").alias("datasourceId"),
        )
        # A variant can have multiple predicted consequences on a transcript, the most severe one is selected
        .join(
            f.broadcast(variant_consequence_lut),
            on="label",
            how="inner",
        )
        .filter(f.col("score") != 0)
        .transform(
            lambda df: get_record_with_maximum_value(
                df, ["variantId", "geneId"], "score"
            )
        )
    )


def get_polyphen_score(
    variants_df: DataFrame,
) -> DataFrame:
    """Creates a dataset with variant to gene assignments with a PolyPhen's predicted score on the transcript.

    Polyphen informs about the probability that a substitution is damaging.

    Args:
        variants_df (DataFrame): Dataframe with two columns: "id" and "transcriptConsequence"

    Returns:
        DataFrame: variant to gene assignments with their polyphen scores
    """
    return variants_df.filter(
        f.col("transcriptConsequence.polyphen_score").isNotNull()
    ).select(
        "variantId",
        "chromosome",
        f.col("transcriptConsequence.gene_id").alias("geneId"),
        f.col("transcriptConsequence.polyphen_score").alias("score"),
        f.col("transcriptConsequence.polyphen_prediction").alias("label"),
        f.lit("vep").alias("datatypeId"),
        f.lit("polyphen").alias("datasourceId"),
    )


def get_sift_score(
    variants_df: DataFrame,
) -> DataFrame:
    """Creates a dataset with variant to gene assignments with a SIFT's predicted score on the transcript.

    SIFT informs about the probability that a substitution is tolerated so scores nearer zero are more likely to be deleterious.

    Args:
        variants_df (DataFrame): Dataframe with two columns: "id" and "transcriptConsequence"

    Returns:
        DataFrame: variant to gene assignments with their SIFT scores
    """
    return variants_df.filter(
        f.col("transcriptConsequence.sift_score").isNotNull()
    ).select(
        "variantId",
        "chromosome",
        f.col("transcriptConsequence.gene_id").alias("geneId"),
        f.col("transcriptConsequence.sift_score").alias("resourceScore"),
        f.expr("1 - transcriptConsequence.sift_score").alias("score"),
        f.col("transcriptConsequence.sift_prediction").alias("label"),
        f.lit("vep").alias("datatypeId"),
        f.lit("sift").alias("datasourceId"),
    )


def get_plof_flag(variants_df: DataFrame) -> DataFrame:
    """Creates a dataset with variant to gene assignments with a flag indicating if the variant is predicted to be a loss-of-function variant by the LOFTEE algorithm.

    Args:
        variants_df (DataFrame): Dataframe with two columns: "id" and "transcriptConsequence"

    Returns:
        DataFrame: variant to gene assignments from the LOFTEE algorithm
    """
    return (
        variants_df.filter(f.col("transcriptConsequence.lof").isNotNull())
        .withColumn(
            "isHighQualityPlof",
            f.when(f.col("transcriptConsequence.lof") == "HC", True).when(
                f.col("transcriptConsequence.lof") == "LC", False
            ),
        )
        .withColumn(
            "score",
            f.when(f.col("isHighQualityPlof"), 1.0).when(
                ~f.col("isHighQualityPlof"), 0
            ),
        )
        .select(
            "variantId",
            "chromosome",
            f.col("transcriptConsequence.gene_id").alias("geneId"),
            "isHighQualityPlof",
            f.col("score"),
            f.lit("vep").alias("datatypeId"),
            f.lit("loftee").alias("datasourceId"),
        )
    )<|MERGE_RESOLUTION|>--- conflicted
+++ resolved
@@ -30,22 +30,7 @@
     Returns:
         DataFrame: variant to gene assignments from VEP
     """
-<<<<<<< HEAD
     etl.logger.info("Parsing functional predictions...")
-
-=======
-    # function that takes the index, gets the vep data and parses it
-    etl.logger.info("Loading variant index")
-    variant_consequence_lut = read_consequence_lut(etl, variant_consequence_lut_path)
-    va_with_vep = (
-        etl.read_parquet(variant_annotation_path, "variant_annotation.json")
-        # exploding the array already removes record without VEP annotation
-        .select(
-            "id", f.explode("vep.transcriptConsequences").alias("transcriptConsequence")
-        )
-    )
-    vi = etl.read_parquet(variant_index_path, "variant_index.json").select("id")
->>>>>>> ebe6717b
     annotated_variants = (
         variant_annotation.select(
             "variantId",
