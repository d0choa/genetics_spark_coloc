--- conflicted
+++ resolved
@@ -8,7 +8,6 @@
 
 CLUSTER_NAME = "otg-preprocess"
 
-<<<<<<< HEAD
 ALL_STEPS = [
     "finngen",
     "eqtl_catalogue",
@@ -16,9 +15,6 @@
     "variant_annotation",
     "ukbiobank",
 ]
-=======
-ALL_STEPS = ["eqtl_catalogue", "ld_index", "variant_annotation"]
->>>>>>> 47fb71ff
 
 
 with DAG(
