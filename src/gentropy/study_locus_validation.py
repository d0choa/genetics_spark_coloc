"""Step to validate study locus dataset against study index."""

from __future__ import annotations

from gentropy.common.session import Session
from gentropy.dataset.study_index import StudyIndex
from gentropy.dataset.study_locus import CredibleInterval, StudyLocus


class StudyLocusValidationStep:
    """Study index validation step.

    This step reads and outputs a study index dataset with flagged studies
    when target of disease validation fails.
    """

    def __init__(
        self,
        session: Session,
        study_index_path: str,
        study_locus_path: list[str],
        gwas_significance: float,
        valid_study_locus_path: str,
        invalid_study_locus_path: str,
        invalid_qc_reasons: list[str] = [],
    ) -> None:
        """Initialize step.

        Args:
            session (Session): Session object.
            study_index_path (str): Path to study index file.
            study_locus_path (list[str]): Path to study locus dataset.
            gwas_significance (float): GWAS significance threshold.
            valid_study_locus_path (str): Path to write the valid records.
            invalid_study_locus_path (str): Path to write the output file.
            invalid_qc_reasons (list[str]): List of invalid quality check reason names from `StudyLocusQualityCheck` (e.g. ['SUBSIGNIFICANT_FLAG']).
        """
        # Reading datasets:
        study_index = StudyIndex.from_parquet(session, study_index_path)

        # Running validation then writing output:
        study_locus_with_qc = (
            StudyLocus.from_parquet(session, list(study_locus_path))
            # Add flag for MHC region
            .qc_MHC_region()
            .validate_study(study_index)  # Flagging studies not in study index
            .annotate_study_type(study_index)  # Add study type to study locus
            .qc_redundant_top_hits_from_PICS()  # Flagging top hits from studies with PICS summary statistics
<<<<<<< HEAD
            .validate_unique_study_locus_id()  # Flagging duplicated study locus ids
            # Annotates credible intervals and filter to only keep 99% credible sets
            .filter_credible_set(credible_interval=CredibleInterval.IS99)
=======
>>>>>>> 148e26e7
        ).persist()  # we will need this for 2 types of outputs

        study_locus_with_qc.valid_rows(
            invalid_qc_reasons, invalid=True
        ).df.write.parquet(invalid_study_locus_path)

        study_locus_with_qc.valid_rows(invalid_qc_reasons).df.write.parquet(
            valid_study_locus_path
        )<|MERGE_RESOLUTION|>--- conflicted
+++ resolved
@@ -46,12 +46,8 @@
             .validate_study(study_index)  # Flagging studies not in study index
             .annotate_study_type(study_index)  # Add study type to study locus
             .qc_redundant_top_hits_from_PICS()  # Flagging top hits from studies with PICS summary statistics
-<<<<<<< HEAD
-            .validate_unique_study_locus_id()  # Flagging duplicated study locus ids
             # Annotates credible intervals and filter to only keep 99% credible sets
             .filter_credible_set(credible_interval=CredibleInterval.IS99)
-=======
->>>>>>> 148e26e7
         ).persist()  # we will need this for 2 types of outputs
 
         study_locus_with_qc.valid_rows(
