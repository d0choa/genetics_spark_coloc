--- conflicted
+++ resolved
@@ -205,16 +205,12 @@
         Raises:
             ValueError: If write_feature_matrix is set to True but a path is not provided or if dependencies to build features are not set.
         """
-<<<<<<< HEAD
         if (
             self.gs_curation
             and self.interactions
             and self.studies
             and self.variant_index
         ):
-=======
-        if self.gs_curation and self.interactions and self.v2g:
->>>>>>> b525117b
             study_locus_overlap = StudyLocus(
                 _df=self.credible_set.df.join(
                     f.broadcast(
