--- conflicted
+++ resolved
@@ -208,7 +208,6 @@
         )
 
 
-<<<<<<< HEAD
 class ProteinCodingFeature(L2GFeature):
     """Indicates whether a gene is protein-coding within a specified window size from the study locus."""
 
@@ -236,7 +235,19 @@
             feature_name=cls.feature_name,
             genomic_window=genomic_window,
             **feature_dependency,
-=======
+        )
+
+        return cls(
+            _df=convert_from_wide_to_long(
+                protein_coding_df,
+                id_vars=("studyLocusId", "geneId"),
+                var_name="featureName",
+                value_name="featureValue",
+            ),
+            _schema=cls.get_schema(),
+        )
+
+
 class CredibleSetConfidenceFeature(L2GFeature):
     """Distance of the sentinel variant to gene TSS. This is not weighted by the causal probability."""
 
@@ -265,14 +276,10 @@
             cls.score_credible_set_confidence(f.col("confidence")).alias(
                 cls.feature_name
             ),
->>>>>>> 4c1013ea
         )
 
         return cls(
             _df=convert_from_wide_to_long(
-<<<<<<< HEAD
-                protein_coding_df,
-=======
                 (
                     study_loci_to_annotate.df.drop("studyLocusId")
                     # Annotate genes
@@ -290,14 +297,11 @@
                     .join(full_credible_set, ["variantId", "studyId"], "left")
                     .select("studyLocusId", "geneId", cls.feature_name)
                 ),
->>>>>>> 4c1013ea
                 id_vars=("studyLocusId", "geneId"),
                 var_name="featureName",
                 value_name="featureValue",
             ),
             _schema=cls.get_schema(),
-<<<<<<< HEAD
-=======
         )
 
     @classmethod
@@ -338,5 +342,4 @@
                 f.col("confidence") == CredibleSetConfidenceClasses.UNKNOWN.value,
                 f.lit(0.0),
             )
->>>>>>> 4c1013ea
         )