--- conflicted
+++ resolved
@@ -7,30 +7,19 @@
 from typing import TYPE_CHECKING, Any
 
 import pyspark.sql.functions as f
-<<<<<<< HEAD
 from pyspark.sql import Window
-=======
->>>>>>> b93842af
 
 from gentropy.common.schemas import parse_spark_schema
 from gentropy.common.spark_helpers import convert_from_wide_to_long
 from gentropy.dataset.colocalisation import Colocalisation
 from gentropy.dataset.dataset import Dataset
-<<<<<<< HEAD
-from gentropy.dataset.study_index import StudyIndex
-from gentropy.dataset.variant_index import VariantIndex
-
-if TYPE_CHECKING:
-    from pyspark.sql import Column, DataFrame
-=======
 from gentropy.dataset.l2g_gold_standard import L2GGoldStandard
 from gentropy.dataset.study_index import StudyIndex
 from gentropy.dataset.study_locus import StudyLocus
-from gentropy.dataset.v2g import V2G
+from gentropy.dataset.variant_index import VariantIndex
 
 if TYPE_CHECKING:
-    from pyspark.sql import DataFrame
->>>>>>> b93842af
+    from pyspark.sql import Column, DataFrame
     from pyspark.sql.types import StructType
 
     from gentropy.dataset.l2g_gold_standard import L2GGoldStandard
@@ -46,11 +35,7 @@
         feature_dependency_type: Any = None,
         credible_set: StudyLocus | None = None,
     ) -> None:
-<<<<<<< HEAD
-        """Initializes a L2GFeature dataset.
-=======
         """Initializes a L2GFeature dataset. Any child class of L2GFeature must implement the `compute` method.
->>>>>>> b93842af
 
         Args:
             feature_dependency_type (Any): The dependency that the L2GFeature dataset depends on. Defaults to None.
@@ -83,16 +68,11 @@
             feature_dependency (Any): The dependency that the L2GFeature class needs to compute the feature
         Returns:
             L2GFeature: a L2GFeature dataset
-<<<<<<< HEAD
-        """
-        pass
-=======
 
         Raises:
                 NotImplementedError: This method must be implemented in the child classes
         """
         raise NotImplementedError("Must be implemented in the child classes")
->>>>>>> b93842af
 
 
 def _common_colocalisation_feature_logic(
@@ -104,10 +84,7 @@
     *,
     colocalisation: Colocalisation,
     study_index: StudyIndex,
-<<<<<<< HEAD
-=======
     study_locus: StudyLocus,
->>>>>>> b93842af
 ) -> DataFrame:
     """Wrapper to call the logic that creates a type of colocalisation features.
 
@@ -119,24 +96,32 @@
         qtl_type (str): The type of QTL to filter the data by
         colocalisation (Colocalisation): Dataset with the colocalisation results
         study_index (StudyIndex): Study index to fetch study type and gene
-<<<<<<< HEAD
-=======
         study_locus (StudyLocus): Study locus to traverse between colocalisation and study index
->>>>>>> b93842af
 
     Returns:
         DataFrame: Feature annotation in long format with the columns: studyLocusId, geneId, featureName, featureValue
     """
-<<<<<<< HEAD
-    return colocalisation.extract_maximum_coloc_probability_per_region_and_gene(
-        study_loci_to_annotate,
-        study_index,
-        filter_by_colocalisation_method=colocalisation_method,
-        filter_by_qtl=qtl_type,
-    ).selectExpr(
-        "studyLocusId",
-        "geneId",
-        f"{colocalisation_metric} as {feature_name}",
+    joining_cols = (
+        ["studyLocusId", "geneId"]
+        if isinstance(study_loci_to_annotate, L2GGoldStandard)
+        else ["studyLocusId"]
+    )
+    return (
+        study_loci_to_annotate.df.join(
+            colocalisation.extract_maximum_coloc_probability_per_region_and_gene(
+                study_locus,
+                study_index,
+                filter_by_colocalisation_method=colocalisation_method,
+                filter_by_qtl=qtl_type,
+            ),
+            on=joining_cols,
+        )
+        .selectExpr(
+            "studyLocusId",
+            "geneId",
+            f"{colocalisation_metric} as {feature_name}",
+        )
+        .distinct()
     )
 
 
@@ -149,6 +134,7 @@
     *,
     colocalisation: Colocalisation,
     study_index: StudyIndex,
+    study_locus: StudyLocus,
 ) -> DataFrame:
     """Wrapper to call the logic that creates a type of colocalisation features.
 
@@ -160,21 +146,22 @@
         qtl_type (str): The type of QTL to filter the data by
         colocalisation (Colocalisation): Dataset with the colocalisation results
         study_index (StudyIndex): Study index to fetch study type and gene
+        study_locus (StudyLocus): Study locus to traverse between colocalisation and study index
 
     Returns:
         DataFrame: Feature annotation in long format with the columns: studyLocusId, geneId, featureName, featureValue
     """
     # First maximum colocalisation score for each studylocus, gene
     local_feature_name = feature_name.replace("Neighbourhood", "")
-    local_max = colocalisation.extract_maximum_coloc_probability_per_region_and_gene(
+    local_max = _common_colocalisation_feature_logic(
         study_loci_to_annotate,
-        study_index,
-        filter_by_colocalisation_method=colocalisation_method,
-        filter_by_qtl=qtl_type,
-    ).selectExpr(
-        "studyLocusId",
-        "geneId",
-        f"{colocalisation_metric} as {local_feature_name}",
+        colocalisation_method,
+        colocalisation_metric,
+        local_feature_name,
+        qtl_type,
+        colocalisation=colocalisation,
+        study_index=study_index,
+        study_locus=study_locus,
     )
     return (
         # Then compute maximum score in the vicinity (feature will be the same for any gene associated with a studyLocus)
@@ -184,43 +171,13 @@
         )
         .withColumn(feature_name, f.col("regional_maximum") - f.col(local_feature_name))
         .drop("regional_maximum")
-=======
-    joining_cols = (
-        ["studyLocusId", "geneId"]
-        if isinstance(study_loci_to_annotate, L2GGoldStandard)
-        else ["studyLocusId"]
-    )
-    return convert_from_wide_to_long(
-        study_loci_to_annotate.df.join(
-            colocalisation.extract_maximum_coloc_probability_per_region_and_gene(
-                study_locus,
-                study_index,
-                filter_by_colocalisation_method=colocalisation_method,
-                filter_by_qtl=qtl_type,
-            ),
-            on=joining_cols,
-        )
-        .selectExpr(
-            "studyLocusId",
-            "geneId",
-            f"{colocalisation_metric} as {feature_name}",
-        )
-        .distinct(),
-        id_vars=("studyLocusId", "geneId"),
-        var_name="featureName",
-        value_name="featureValue",
->>>>>>> b93842af
     )
 
 
 class EQtlColocClppMaximumFeature(L2GFeature):
     """Max CLPP for each (study, locus, gene) aggregating over all eQTLs."""
 
-<<<<<<< HEAD
-    feature_dependency_type = [Colocalisation, StudyIndex]
-=======
-    feature_dependency_type = [Colocalisation, StudyIndex, StudyLocus]
->>>>>>> b93842af
+    feature_dependency_type = [Colocalisation, StudyIndex, StudyLocus]
     feature_name = "eQtlColocClppMaximum"
 
     @classmethod
@@ -243,7 +200,6 @@
         qtl_type = "eqtl"
 
         return cls(
-<<<<<<< HEAD
             _df=convert_from_wide_to_long(
                 _common_colocalisation_feature_logic(
                     study_loci_to_annotate,
@@ -264,7 +220,7 @@
 class EQtlColocClppMaximumNeighbourhoodFeature(L2GFeature):
     """Max CLPP for each (study, locus) aggregating over all eQTLs."""
 
-    feature_dependency_type = [Colocalisation, StudyIndex]
+    feature_dependency_type = [Colocalisation, StudyIndex, StudyLocus]
     feature_name = "eQtlColocClppMaximumNeighbourhood"
 
     @classmethod
@@ -299,15 +255,6 @@
                 id_vars=("studyLocusId", "geneId"),
                 var_name="featureName",
                 value_name="featureValue",
-=======
-            _df=_common_colocalisation_feature_logic(
-                study_loci_to_annotate,
-                colocalisation_method,
-                colocalisation_metric,
-                cls.feature_name,
-                qtl_type,
-                **feature_dependency,
->>>>>>> b93842af
             ),
             _schema=cls.get_schema(),
         )
@@ -316,11 +263,7 @@
 class PQtlColocClppMaximumFeature(L2GFeature):
     """Max CLPP for each (study, locus, gene) aggregating over all pQTLs."""
 
-<<<<<<< HEAD
-    feature_dependency_type = [Colocalisation, StudyIndex]
-=======
-    feature_dependency_type = [Colocalisation, StudyIndex, StudyLocus]
->>>>>>> b93842af
+    feature_dependency_type = [Colocalisation, StudyIndex, StudyLocus]
     feature_name = "pQtlColocClppMaximum"
 
     @classmethod
@@ -342,7 +285,6 @@
         colocalisation_metric = "clpp"
         qtl_type = "pqtl"
         return cls(
-<<<<<<< HEAD
             _df=convert_from_wide_to_long(
                 _common_colocalisation_feature_logic(
                     study_loci_to_annotate,
@@ -363,7 +305,7 @@
 class PQtlColocClppMaximumNeighbourhoodFeature(L2GFeature):
     """Max CLPP for each (study, locus, gene) aggregating over all pQTLs."""
 
-    feature_dependency_type = [Colocalisation, StudyIndex]
+    feature_dependency_type = [Colocalisation, StudyIndex, StudyLocus]
     feature_name = "pQtlColocClppMaximumNeighbourhood"
 
     @classmethod
@@ -397,15 +339,6 @@
                 id_vars=("studyLocusId", "geneId"),
                 var_name="featureName",
                 value_name="featureValue",
-=======
-            _df=_common_colocalisation_feature_logic(
-                study_loci_to_annotate,
-                colocalisation_method,
-                colocalisation_metric,
-                cls.feature_name,
-                qtl_type,
-                **feature_dependency,
->>>>>>> b93842af
             ),
             _schema=cls.get_schema(),
         )
@@ -414,11 +347,7 @@
 class SQtlColocClppMaximumFeature(L2GFeature):
     """Max CLPP for each (study, locus, gene) aggregating over all sQTLs."""
 
-<<<<<<< HEAD
-    feature_dependency_type = [Colocalisation, StudyIndex]
-=======
-    feature_dependency_type = [Colocalisation, StudyIndex, StudyLocus]
->>>>>>> b93842af
+    feature_dependency_type = [Colocalisation, StudyIndex, StudyLocus]
     feature_name = "sQtlColocClppMaximum"
 
     @classmethod
@@ -440,7 +369,6 @@
         colocalisation_metric = "clpp"
         qtl_type = "sqtl"
         return cls(
-<<<<<<< HEAD
             _df=convert_from_wide_to_long(
                 _common_colocalisation_feature_logic(
                     study_loci_to_annotate,
@@ -461,7 +389,7 @@
 class SQtlColocClppMaximumNeighbourhoodFeature(L2GFeature):
     """Max CLPP for each (study, locus, gene) aggregating over all sQTLs."""
 
-    feature_dependency_type = [Colocalisation, StudyIndex]
+    feature_dependency_type = [Colocalisation, StudyIndex, StudyLocus]
     feature_name = "sQtlColocClppMaximumNeighbourhood"
 
     @classmethod
@@ -495,15 +423,6 @@
                 id_vars=("studyLocusId", "geneId"),
                 var_name="featureName",
                 value_name="featureValue",
-=======
-            _df=_common_colocalisation_feature_logic(
-                study_loci_to_annotate,
-                colocalisation_method,
-                colocalisation_metric,
-                cls.feature_name,
-                qtl_type,
-                **feature_dependency,
->>>>>>> b93842af
             ),
             _schema=cls.get_schema(),
         )
@@ -512,11 +431,7 @@
 class TuQtlColocClppMaximumFeature(L2GFeature):
     """Max CLPP for each (study, locus, gene) aggregating over all tuQTLs."""
 
-<<<<<<< HEAD
-    feature_dependency_type = [Colocalisation, StudyIndex]
-=======
-    feature_dependency_type = [Colocalisation, StudyIndex, StudyLocus]
->>>>>>> b93842af
+    feature_dependency_type = [Colocalisation, StudyIndex, StudyLocus]
     feature_name = "tuQtlColocClppMaximum"
 
     @classmethod
@@ -538,7 +453,6 @@
         colocalisation_metric = "clpp"
         qtl_type = "tuqtl"
         return cls(
-<<<<<<< HEAD
             _df=convert_from_wide_to_long(
                 _common_colocalisation_feature_logic(
                     study_loci_to_annotate,
@@ -559,7 +473,7 @@
 class TuQtlColocClppMaximumNeighbourhoodFeature(L2GFeature):
     """Max CLPP for each (study, locus) aggregating over all tuQTLs."""
 
-    feature_dependency_type = [Colocalisation, StudyIndex]
+    feature_dependency_type = [Colocalisation, StudyIndex, StudyLocus]
     feature_name = "tuQtlColocClppMaximumNeighbourhood"
 
     @classmethod
@@ -593,30 +507,15 @@
                 id_vars=("studyLocusId", "geneId"),
                 var_name="featureName",
                 value_name="featureValue",
-=======
-            _df=_common_colocalisation_feature_logic(
-                study_loci_to_annotate,
-                colocalisation_method,
-                colocalisation_metric,
-                cls.feature_name,
-                qtl_type,
-                **feature_dependency,
->>>>>>> b93842af
             ),
             _schema=cls.get_schema(),
         )
 
 
 class EQtlColocH4MaximumFeature(L2GFeature):
-<<<<<<< HEAD
     """Max H4 for each (study, locus, gene) aggregating over all eQTLs."""
 
-    feature_dependency_type = [Colocalisation, StudyIndex]
-=======
-    """Max CLPP for each (study, locus, gene) aggregating over all eQTLs."""
-
-    feature_dependency_type = [Colocalisation, StudyIndex, StudyLocus]
->>>>>>> b93842af
+    feature_dependency_type = [Colocalisation, StudyIndex, StudyLocus]
     feature_name = "eQtlColocH4Maximum"
 
     @classmethod
@@ -638,7 +537,6 @@
         colocalisation_metric = "h4"
         qtl_type = "eqtl"
         return cls(
-<<<<<<< HEAD
             _df=convert_from_wide_to_long(
                 _common_colocalisation_feature_logic(
                     study_loci_to_annotate,
@@ -659,7 +557,7 @@
 class EQtlColocH4MaximumNeighbourhoodFeature(L2GFeature):
     """Max H4 for each (study, locus) aggregating over all eQTLs."""
 
-    feature_dependency_type = [Colocalisation, StudyIndex]
+    feature_dependency_type = [Colocalisation, StudyIndex, StudyLocus]
     feature_name = "eQtlColocH4MaximumNeighbourhood"
 
     @classmethod
@@ -693,28 +591,15 @@
                 id_vars=("studyLocusId", "geneId"),
                 var_name="featureName",
                 value_name="featureValue",
-=======
-            _df=_common_colocalisation_feature_logic(
-                study_loci_to_annotate,
-                colocalisation_method,
-                colocalisation_metric,
-                cls.feature_name,
-                qtl_type,
-                **feature_dependency,
->>>>>>> b93842af
             ),
             _schema=cls.get_schema(),
         )
 
 
 class PQtlColocH4MaximumFeature(L2GFeature):
-    """Max CLPP for each (study, locus, gene) aggregating over all pQTLs."""
-
-<<<<<<< HEAD
-    feature_dependency_type = [Colocalisation, StudyIndex]
-=======
-    feature_dependency_type = [Colocalisation, StudyIndex, StudyLocus]
->>>>>>> b93842af
+    """Max H4 for each (study, locus, gene) aggregating over all pQTLs."""
+
+    feature_dependency_type = [Colocalisation, StudyIndex, StudyLocus]
     feature_name = "pQtlColocH4Maximum"
 
     @classmethod
@@ -736,7 +621,6 @@
         colocalisation_metric = "h4"
         qtl_type = "pqtl"
         return cls(
-<<<<<<< HEAD
             _df=convert_from_wide_to_long(
                 _common_colocalisation_feature_logic(
                     study_loci_to_annotate,
@@ -757,7 +641,7 @@
 class PQtlColocH4MaximumNeighbourhoodFeature(L2GFeature):
     """Max H4 for each (study, locus) aggregating over all pQTLs."""
 
-    feature_dependency_type = [Colocalisation, StudyIndex]
+    feature_dependency_type = [Colocalisation, StudyIndex, StudyLocus]
     feature_name = "pQtlColocH4MaximumNeighbourhood"
 
     @classmethod
@@ -791,30 +675,15 @@
                 id_vars=("studyLocusId", "geneId"),
                 var_name="featureName",
                 value_name="featureValue",
-=======
-            _df=_common_colocalisation_feature_logic(
-                study_loci_to_annotate,
-                colocalisation_method,
-                colocalisation_metric,
-                cls.feature_name,
-                qtl_type,
-                **feature_dependency,
->>>>>>> b93842af
             ),
             _schema=cls.get_schema(),
         )
 
 
 class SQtlColocH4MaximumFeature(L2GFeature):
-<<<<<<< HEAD
     """Max H4 for each (study, locus, gene) aggregating over all sQTLs."""
 
-    feature_dependency_type = [Colocalisation, StudyIndex]
-=======
-    """Max CLPP for each (study, locus, gene) aggregating over all sQTLs."""
-
-    feature_dependency_type = [Colocalisation, StudyIndex, StudyLocus]
->>>>>>> b93842af
+    feature_dependency_type = [Colocalisation, StudyIndex, StudyLocus]
     feature_name = "sQtlColocH4Maximum"
 
     @classmethod
@@ -836,7 +705,6 @@
         colocalisation_metric = "h4"
         qtl_type = "sqtl"
         return cls(
-<<<<<<< HEAD
             _df=convert_from_wide_to_long(
                 _common_colocalisation_feature_logic(
                     study_loci_to_annotate,
@@ -891,15 +759,6 @@
                 id_vars=("studyLocusId", "geneId"),
                 var_name="featureName",
                 value_name="featureValue",
-=======
-            _df=_common_colocalisation_feature_logic(
-                study_loci_to_annotate,
-                colocalisation_method,
-                colocalisation_metric,
-                cls.feature_name,
-                qtl_type,
-                **feature_dependency,
->>>>>>> b93842af
             ),
             _schema=cls.get_schema(),
         )
@@ -908,11 +767,7 @@
 class TuQtlColocH4MaximumFeature(L2GFeature):
     """Max H4 for each (study, locus, gene) aggregating over all tuQTLs."""
 
-<<<<<<< HEAD
-    feature_dependency_type = [Colocalisation, StudyIndex]
-=======
-    feature_dependency_type = [Colocalisation, StudyIndex, StudyLocus]
->>>>>>> b93842af
+    feature_dependency_type = [Colocalisation, StudyIndex, StudyLocus]
     feature_name = "tuQtlColocH4Maximum"
 
     @classmethod
@@ -934,7 +789,6 @@
         colocalisation_metric = "h4"
         qtl_type = "tuqtl"
         return cls(
-<<<<<<< HEAD
             _df=convert_from_wide_to_long(
                 _common_colocalisation_feature_logic(
                     study_loci_to_annotate,
@@ -955,7 +809,7 @@
 class TuQtlColocH4MaximumNeighbourhoodFeature(L2GFeature):
     """Max H4 for each (study, locus) aggregating over all tuQTLs."""
 
-    feature_dependency_type = [Colocalisation, StudyIndex]
+    feature_dependency_type = [Colocalisation, StudyIndex, StudyLocus]
     feature_name = "tuQtlColocH4MaximumNeighbourhood"
 
     @classmethod
@@ -1157,15 +1011,6 @@
                 id_vars=("studyLocusId", "geneId"),
                 var_name="featureName",
                 value_name="featureValue",
-=======
-            _df=_common_colocalisation_feature_logic(
-                study_loci_to_annotate,
-                colocalisation_method,
-                colocalisation_metric,
-                cls.feature_name,
-                qtl_type,
-                **feature_dependency,
->>>>>>> b93842af
             ),
             _schema=cls.get_schema(),
         )
@@ -1174,29 +1019,20 @@
 class DistanceTssMinimumFeature(L2GFeature):
     """Minimum distance of all tagging variants to gene TSS."""
 
-<<<<<<< HEAD
     fill_na_value = 500_000
     feature_dependency_type = VariantIndex
     feature_name = "distanceTssMinimum"
 
-=======
->>>>>>> b93842af
     @classmethod
     def compute(
         cls: type[DistanceTssMinimumFeature],
         study_loci_to_annotate: StudyLocus | L2GGoldStandard,
-<<<<<<< HEAD
         feature_dependency: dict[str, Any],
     ) -> DistanceTssMinimumFeature:
-=======
-        feature_dependency: V2G,
-    ) -> L2GFeature:
->>>>>>> b93842af
-        """Computes the feature.
-
-        Args:
-            study_loci_to_annotate (StudyLocus | L2GGoldStandard): The dataset containing study loci that will be used for annotation
-<<<<<<< HEAD
+        """Computes the feature.
+
+        Args:
+            study_loci_to_annotate (StudyLocus | L2GGoldStandard): The dataset containing study loci that will be used for annotation
             feature_dependency (dict[str, Any]): Dataset that contains the distance information
 
         Returns:
@@ -1357,39 +1193,10 @@
         study_loci_to_annotate: StudyLocus | L2GGoldStandard,
         feature_dependency: dict[str, Any],
     ) -> DistanceFootprintMinimumFeature:
-=======
-            feature_dependency (V2G): Dataset that contains the distance information
-
-        Returns:
-                L2GFeature: Feature dataset
-
-        Raises:
-            NotImplementedError: Not implemented
-        """
-        raise NotImplementedError
-
-
-class DistanceTssMeanFeature(L2GFeature):
-    """Average distance of all tagging variants to gene TSS.
-
-    NOTE: to be rewritten taking variant index as input
-    """
-
-    fill_na_value = 500_000
-    feature_dependency_type = V2G
-
-    @classmethod
-    def compute(
-        cls: type[DistanceTssMeanFeature],
-        study_loci_to_annotate: StudyLocus | L2GGoldStandard,
-        feature_dependency: V2G,
-    ) -> DistanceTssMeanFeature:
->>>>>>> b93842af
-        """Computes the feature.
-
-        Args:
-            study_loci_to_annotate (StudyLocus | L2GGoldStandard): The dataset containing study loci that will be used for annotation
-<<<<<<< HEAD
+        """Computes the feature.
+
+        Args:
+            study_loci_to_annotate (StudyLocus | L2GGoldStandard): The dataset containing study loci that will be used for annotation
             feature_dependency (dict[str, Any]): Dataset that contains the distance information
 
         Returns:
@@ -1447,42 +1254,6 @@
                     agg_expr=agg_expr,
                     **feature_dependency,
                 ),
-=======
-            feature_dependency (V2G): Dataset that contains the distance information
-
-        Returns:
-            DistanceTssMeanFeature: Feature dataset
-        """
-        agg_expr = f.mean("weightedScore").alias("distanceTssMean")
-        # Everything but expresion is common logic
-        v2g = feature_dependency.df.filter(f.col("datasourceId") == "canonical_tss")
-        wide_df = (
-            study_loci_to_annotate.df.withColumn(
-                "variantInLocus", f.explode_outer("locus")
-            )
-            .select(
-                "studyLocusId",
-                f.col("variantInLocus.variantId").alias("variantInLocusId"),
-                f.col("variantInLocus.posteriorProbability").alias(
-                    "variantInLocusPosteriorProbability"
-                ),
-            )
-            .join(
-                v2g.selectExpr("variantId as variantInLocusId", "geneId", "score"),
-                on="variantInLocusId",
-                how="inner",
-            )
-            .withColumn(
-                "weightedScore",
-                f.col("score") * f.col("variantInLocusPosteriorProbability"),
-            )
-            .groupBy("studyLocusId", "geneId")
-            .agg(agg_expr)
-        )
-        return cls(
-            _df=convert_from_wide_to_long(
-                wide_df,
->>>>>>> b93842af
                 id_vars=("studyLocusId", "geneId"),
                 var_name="featureName",
                 value_name="featureValue",
