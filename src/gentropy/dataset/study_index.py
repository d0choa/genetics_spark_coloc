--- conflicted
+++ resolved
@@ -184,25 +184,15 @@
         """
         return self.df.hasSumstats
 
-<<<<<<< HEAD
-    def get_major_pop(self: StudyIndex) -> DataFrame:
-=======
     def get_major_population(self: StudyIndex) -> DataFrame:
->>>>>>> b7dea93b
         """Extract major population from ldPopulationStructure rows with multiple ancestries.
 
         Returns:
             DataFrame: Columns studyId and the extracted major population from ldPopulationStructure.
         """
-<<<<<<< HEAD
-        return self.df.select("studyId", "ldPopulationStructure").withColumn(
-            "ldPopulationStructure",
-            f.array_max(f.col("ldPopulationStructure")).getItem("ldPopulation"),
-=======
         return self.df.select(
             "studyId",
             f.array_max(f.col("ldPopulationStructure"))
             .getItem("ldPopulation")
             .alias("majorPopulation"),
->>>>>>> b7dea93b
         )