--- conflicted
+++ resolved
@@ -312,12 +312,9 @@
     variant_index_path: str | None = None
     colocalisation_path: str | None = None
     study_index_path: str | None = None
-<<<<<<< HEAD
+    target_index_path: str | None = None
     gene_index_path: str | None = None
     interval_path: str | None = None
-=======
-    target_index_path: str | None = None
->>>>>>> c8479215
     feature_matrix_path: str = MISSING
     features_list: list[str] = field(
         default_factory=lambda: [
@@ -700,11 +697,7 @@
     """Application configuration."""
 
     # this is unfortunately verbose due to @dataclass limitations
-<<<<<<< HEAD
-    defaults: List[Any] = field(default_factory=lambda: ["_self_", {"step": MISSING}])
-=======
     defaults: list[Any] = field(default_factory=lambda: ["_self_", {"step": MISSING}])
->>>>>>> c8479215
     step: StepConfig = MISSING
     datasets: dict[str, str] = field(default_factory=dict)
 
