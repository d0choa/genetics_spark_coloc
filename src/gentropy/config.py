"""Interface for application configuration."""

import os
from dataclasses import dataclass, field
from typing import Any, Dict, List

from hail import __file__ as hail_location
from hydra.core.config_store import ConfigStore
from omegaconf import MISSING


@dataclass
class SessionConfig:
    """Session configuration."""

    start_hail: bool = False
    write_mode: str = "errorifexists"
    spark_uri: str = "local[*]"
    hail_home: str = os.path.dirname(hail_location)
    extended_spark_conf: dict[str, str] | None = None
    _target_: str = "gentropy.common.session.Session"


@dataclass
class StepConfig:
    """Base step configuration."""

    session: SessionConfig
    defaults: List[Any] = field(
        default_factory=lambda: [{"session": "base_session"}, "_self_"]
    )


@dataclass
class ColocalisationConfig(StepConfig):
    """Colocalisation step configuration."""

    credible_set_path: str = MISSING
    study_index_path: str = MISSING
    coloc_path: str = MISSING
    colocalisation_method: str = MISSING
    _target_: str = "gentropy.colocalisation.ColocalisationStep"


@dataclass
class GeneIndexConfig(StepConfig):
    """Gene index step configuration."""

    target_path: str = MISSING
    gene_index_path: str = MISSING
    _target_: str = "gentropy.gene_index.GeneIndexStep"


@dataclass
class GWASCatalogStudyCurationConfig(StepConfig):
    """GWAS Catalog study curation step configuration."""

    catalog_study_files: list[str] = MISSING
    catalog_ancestry_files: list[str] = MISSING
    catalog_sumstats_lut: str = MISSING
    gwas_catalog_study_curation_out: str = MISSING
    gwas_catalog_study_curation_file: str = MISSING
    _target_: str = "gentropy.gwas_catalog_study_curation.GWASCatalogStudyCurationStep"


@dataclass
class GWASCatalogStudyInclusionConfig(StepConfig):
    """GWAS Catalog study inclusion step configuration."""

    catalog_study_files: list[str] = MISSING
    catalog_ancestry_files: list[str] = MISSING
    catalog_associations_file: str = MISSING
    gwas_catalog_study_curation_file: str = MISSING
    variant_annotation_path: str = MISSING
    harmonised_study_file: str = MISSING
    criteria: str = MISSING
    inclusion_list_path: str = MISSING
    exclusion_list_path: str = MISSING
    _target_: str = (
        "gentropy.gwas_catalog_study_inclusion.GWASCatalogStudyInclusionGenerator"
    )


@dataclass
class GWASCatalogIngestionConfig(StepConfig):
    """GWAS Catalog ingestion step configuration."""

    catalog_study_files: list[str] = MISSING
    catalog_ancestry_files: list[str] = MISSING
    catalog_sumstats_lut: str = MISSING
    catalog_associations_file: str = MISSING
    variant_annotation_path: str = MISSING
    catalog_studies_out: str = MISSING
    catalog_associations_out: str = MISSING
    gwas_catalog_study_curation_file: str | None = None
    inclusion_list_path: str | None = None
    _target_: str = "gentropy.gwas_catalog_ingestion.GWASCatalogIngestionStep"


@dataclass
class GWASCatalogSumstatsPreprocessConfig(StepConfig):
    """GWAS Catalog sumstat preprocess step configuration."""

    raw_sumstats_path: str = MISSING
    out_sumstats_path: str = MISSING
    _target_: str = (
        "gentropy.gwas_catalog_sumstat_preprocess.GWASCatalogSumstatsPreprocessStep"
    )


@dataclass
class EqtlCatalogueConfig(StepConfig):
    """eQTL Catalogue step configuration."""

    eqtl_catalogue_paths_imported: str = MISSING
    eqtl_catalogue_study_index_out: str = MISSING
    eqtl_catalogue_credible_sets_out: str = MISSING
    mqtl_quantification_methods_blacklist: list[str] = field(default_factory=lambda: [])
    _target_: str = "gentropy.eqtl_catalogue.EqtlCatalogueStep"


@dataclass
class FinngenStudiesConfig(StepConfig):
    """FinnGen study index step configuration."""

    finngen_study_index_out: str = MISSING
    _target_: str = "gentropy.finngen_studies.FinnGenStudiesStep"


@dataclass
class FinngenSumstatPreprocessConfig(StepConfig):
    """FinnGen study index step configuration."""

    raw_sumstats_path: str = MISSING
    out_sumstats_path: str = MISSING
    _target_: str = "gentropy.finngen_sumstat_preprocess.FinnGenSumstatPreprocessStep"


@dataclass
class FinngenFinemappingConfig(StepConfig):
    """FinnGen fine mapping ingestion step configuration."""

    finngen_finemapping_results_path: str = MISSING
    finngen_finemapping_summaries_path: str = MISSING
    finngen_release_prefix: str = MISSING
    finngen_finemapping_out: str = MISSING
    _target_: str = (
        "gentropy.finngen_finemapping_ingestion.FinnGenFinemappingIngestionStep"
    )


@dataclass
class LDIndexConfig(StepConfig):
    """LD index step configuration."""

    session: Any = field(
        default_factory=lambda: {
            "start_hail": True,
        }
    )
    ld_index_out: str = MISSING
    min_r2: float = 0.5
    ld_matrix_template: str = "gs://gcp-public-data--gnomad/release/2.1.1/ld/gnomad.genomes.r2.1.1.{POP}.common.adj.ld.bm"
    ld_index_raw_template: str = "gs://gcp-public-data--gnomad/release/2.1.1/ld/gnomad.genomes.r2.1.1.{POP}.common.ld.variant_indices.ht"
    liftover_ht_path: str = "gs://gcp-public-data--gnomad/release/2.1.1/liftover_grch38/ht/genomes/gnomad.genomes.r2.1.1.sites.liftover_grch38.ht"
    grch37_to_grch38_chain_path: str = (
        "gs://hail-common/references/grch37_to_grch38.over.chain.gz"
    )
    ld_populations: list[str] = field(
        default_factory=lambda: [
            "afr",  # African-American
            "amr",  # American Admixed/Latino
            "asj",  # Ashkenazi Jewish
            "eas",  # East Asian
            "est",  # Estionian
            "fin",  # Finnish
            "nfe",  # Non-Finnish European
            "nwe",  # Northwestern European
            "seu",  # Southeastern European
        ]
    )
    use_version_from_input: bool = False
    _target_: str = "gentropy.ld_index.LDIndexStep"


@dataclass
class LDBasedClumpingConfig(StepConfig):
    """LD based clumping step configuration."""

    study_locus_input_path: str = MISSING
    study_index_path: str = MISSING
    ld_index_path: str = MISSING
    clumped_study_locus_output_path: str = MISSING
    _target_: str = "gentropy.ld_based_clumping.LDBasedClumpingStep"


@dataclass
class LocusToGeneConfig(StepConfig):
    """Locus to gene step configuration."""

    session: Any = field(
        default_factory=lambda: {
            "extended_spark_conf": {
                "spark.dynamicAllocation.enabled": "false",
                "spark.driver.memory": "48g",
                "spark.executor.memory": "48g",
                "spark.sql.shuffle.partitions": "800",
            }
        }
    )
    run_mode: str = MISSING
    model_path: str = MISSING
    predictions_path: str = MISSING
    credible_set_path: str = MISSING
    variant_gene_path: str = MISSING
    colocalisation_path: str = MISSING
    study_index_path: str = MISSING
    feature_matrix_path: str | None = None
    gold_standard_curation_path: str | None = None
    gene_interactions_path: str | None = None
    features_list: list[str] = field(
        default_factory=lambda: [
            # average distance of all tagging variants to gene TSS
            "distanceTssMean",
            # minimum distance of all tagging variants to gene TSS
            "distanceTssMinimum",
            # maximum vep consequence score of the locus 95% credible set among all genes in the vicinity
            "vepMaximumNeighborhood",
            # maximum vep consequence score of the locus 95% credible set split by gene
            "vepMaximum",
            # mean vep consequence score of the locus 95% credible set among all genes in the vicinity
            "vepMeanNeighborhood",
            # mean vep consequence score of the locus 95% credible set split by gene
            "vepMean",
            # max clpp for each (study, locus, gene) aggregating over all eQTLs
            "eqtlColocClppMaximum",
            # max clpp for each (study, locus) aggregating over all eQTLs
            "eqtlColocClppMaximumNeighborhood",
            # max clpp for each (study, locus, gene) aggregating over all pQTLs
            "pqtlColocClppMaximum",
            # max clpp for each (study, locus) aggregating over all pQTLs
            "pqtlColocClppMaximumNeighborhood",
            # max clpp for each (study, locus, gene) aggregating over all sQTLs
            "sqtlColocClppMaximum",
            # max clpp for each (study, locus) aggregating over all sQTLs
            "sqtlColocClppMaximumNeighborhood",
            # max clpp for each (study, locus) aggregating over all tuQTLs
            "tuqtlColocClppMaximum",
            # max clpp for each (study, locus, gene) aggregating over all tuQTLs
            "tuqtlColocClppMaximumNeighborhood",
            # # max log-likelihood ratio value for each (study, locus, gene) aggregating over all eQTLs
            # "eqtlColocLlrLocalMaximum",
            # # max log-likelihood ratio value for each (study, locus) aggregating over all eQTLs
            # "eqtlColocLlpMaximumNeighborhood",
            # # max log-likelihood ratio value for each (study, locus, gene) aggregating over all pQTLs
            # "pqtlColocLlrLocalMaximum",
            # # max log-likelihood ratio value for each (study, locus) aggregating over all pQTLs
            # "pqtlColocLlpMaximumNeighborhood",
            # # max log-likelihood ratio value for each (study, locus, gene) aggregating over all sQTLs
            # "sqtlColocLlrLocalMaximum",
            # # max log-likelihood ratio value for each (study, locus) aggregating over all sQTLs
            # "sqtlColocLlpMaximumNeighborhood",
        ]
    )
    hyperparameters: dict[str, Any] = field(
        default_factory=lambda: {
            "n_estimators": 100,
            "max_depth": 5,
            "loss": "log_loss",
        }
    )
    wandb_run_name: str | None = None
    perform_cross_validation: bool = False
    _target_: str = "gentropy.l2g.LocusToGeneStep"


@dataclass
class PICSConfig(StepConfig):
    """PICS step configuration."""

    study_locus_ld_annotated_in: str = MISSING
    picsed_study_locus_out: str = MISSING
    _target_: str = "gentropy.pics.PICSStep"


@dataclass
class VariantAnnotationConfig(StepConfig):
    """Variant annotation step configuration."""

    session: Any = field(
        default_factory=lambda: {
            "start_hail": True,
        }
    )
    variant_annotation_path: str = MISSING
    gnomad_genomes_path: str = "gs://gcp-public-data--gnomad/release/4.0/ht/genomes/gnomad.genomes.v4.0.sites.ht/"
    chain_38_37: str = "gs://hail-common/references/grch38_to_grch37.over.chain.gz"
    gnomad_variant_populations: list[str] = field(
        default_factory=lambda: [
            "afr",  # African-American
            "amr",  # American Admixed/Latino
            "ami",  # Amish ancestry
            "asj",  # Ashkenazi Jewish
            "eas",  # East Asian
            "fin",  # Finnish
            "nfe",  # Non-Finnish European
            "mid",  # Middle Eastern
            "sas",  # South Asian
            "remaining",  # Other
        ]
    )
    use_version_from_input: bool = False
    _target_: str = "gentropy.variant_annotation.VariantAnnotationStep"


@dataclass
class VariantIndexConfig(StepConfig):
    """Variant index step configuration."""

    variant_annotation_path: str = MISSING
    credible_set_path: str = MISSING
    variant_index_path: str = MISSING
    _target_: str = "gentropy.variant_index.VariantIndexStep"


@dataclass
class VariantToGeneConfig(StepConfig):
    """V2G step configuration."""

    variant_index_path: str = MISSING
    variant_annotation_path: str = MISSING
    gene_index_path: str = MISSING
    vep_consequences_path: str = MISSING
    liftover_chain_file_path: str = MISSING
    liftover_max_length_difference: int = 100
    max_distance: int = 500_000
    approved_biotypes: List[str] = field(
        default_factory=lambda: [
            "protein_coding",
            "3prime_overlapping_ncRNA",
            "antisense",
            "bidirectional_promoter_lncRNA",
            "IG_C_gene",
            "IG_D_gene",
            "IG_J_gene",
            "IG_V_gene",
            "lincRNA",
            "macro_lncRNA",
            "non_coding",
            "sense_intronic",
            "sense_overlapping",
        ]
    )
    interval_sources: Dict[str, str] = field(default_factory=dict)
    v2g_path: str = MISSING
    _target_: str = "gentropy.v2g.V2GStep"


@dataclass
<<<<<<< HEAD
=======
class LocusBreakerClumpingConfig(StepConfig):
    """Locus breaker clumping step configuration."""

    session: Any = field(
        default_factory=lambda: {
            "start_hail": True,
        }
    )
    distance_cutoff: int = 250_000
    flankig_distance: int = 100_000
    baseline_pvalue_cutoff: float = 1e-5


@dataclass
>>>>>>> 820f9211
class WindowBasedClumpingStepConfig(StepConfig):
    """Window-based clumping step configuration."""

    session: Any = field(
        default_factory=lambda: {
            "start_hail": True,
        }
    )
    summary_statistics_input_path: str = MISSING
    study_locus_output_path: str = MISSING
    gwas_significance: float = 5e-8
    distance: int = 500_000
    collect_locus: bool = False
    collect_locus_distance: int = 500_000
    inclusion_list_path: str | None = None
    _target_: str = "gentropy.window_based_clumping.WindowBasedClumpingStep"


@dataclass
class FinemapperConfig(StepConfig):
    """SuSiE fine-mapper step configuration."""

    session: Any = field(
        default_factory=lambda: {
            "start_hail": True,
        }
    )
    study_locus_to_finemap: str = MISSING
    study_locus_collected_path: str = MISSING
    study_index_path: str = MISSING
    output_path: str = MISSING
    locus_radius: int = MISSING
    max_causal_snps: int = MISSING
    primary_signal_pval_threshold: float = MISSING
    secondary_signal_pval_threshold: float = MISSING
    purity_mean_r2_threshold: float = MISSING
    purity_min_r2_threshold: float = MISSING
    cs_lbf_th: float = MISSING
    sum_pips: float = MISSING
    logging: bool = MISSING
    susie_est_tausq: bool = MISSING
    run_carma: bool = MISSING
    run_sumstat_imputation: bool = MISSING
    carma_time_limit: int = MISSING
    imputed_r2_threshold: float = MISSING
    ld_score_threshold: float = MISSING
    output_path_log: str = MISSING


@dataclass
class Config:
    """Application configuration."""

    # this is unfortunately verbose due to @dataclass limitations
    defaults: List[Any] = field(default_factory=lambda: ["_self_", {"step": MISSING}])
    step: StepConfig = MISSING
    datasets: dict[str, str] = field(default_factory=dict)


def register_config() -> None:
    """Register configuration."""
    cs = ConfigStore.instance()
    cs.store(name="config", node=Config)
    cs.store(group="step/session", name="base_session", node=SessionConfig)
    cs.store(group="step", name="colocalisation", node=ColocalisationConfig)
    cs.store(group="step", name="eqtl_catalogue", node=EqtlCatalogueConfig)
    cs.store(group="step", name="gene_index", node=GeneIndexConfig)
    cs.store(
        group="step",
        name="gwas_catalog_study_curation",
        node=GWASCatalogStudyCurationConfig,
    )
    cs.store(
        group="step",
        name="gwas_catalog_study_inclusion",
        node=GWASCatalogStudyInclusionConfig,
    )
    cs.store(
        group="step", name="gwas_catalog_ingestion", node=GWASCatalogIngestionConfig
    )
    cs.store(
        group="step",
        name="gwas_catalog_sumstat_preprocess",
        node=GWASCatalogSumstatsPreprocessConfig,
    )
    cs.store(group="step", name="ld_based_clumping", node=LDBasedClumpingConfig)
    cs.store(group="step", name="ld_index", node=LDIndexConfig)
    cs.store(group="step", name="locus_to_gene", node=LocusToGeneConfig)
    cs.store(group="step", name="finngen_studies", node=FinngenStudiesConfig)
    cs.store(
        group="step",
        name="finngen_sumstat_preprocess",
        node=FinngenSumstatPreprocessConfig,
    )

    cs.store(
        group="step",
        name="finngen_finemapping_ingestion",
        node=FinngenFinemappingConfig,
    )

    cs.store(group="step", name="pics", node=PICSConfig)
    cs.store(group="step", name="variant_annotation", node=VariantAnnotationConfig)
    cs.store(group="step", name="variant_index", node=VariantIndexConfig)
    cs.store(group="step", name="variant_to_gene", node=VariantToGeneConfig)
    cs.store(
        group="step", name="window_based_clumping", node=WindowBasedClumpingStepConfig
    )
    cs.store(group="step", name="susie_finemapping", node=FinemapperConfig)<|MERGE_RESOLUTION|>--- conflicted
+++ resolved
@@ -357,8 +357,6 @@
 
 
 @dataclass
-<<<<<<< HEAD
-=======
 class LocusBreakerClumpingConfig(StepConfig):
     """Locus breaker clumping step configuration."""
 
@@ -373,7 +371,6 @@
 
 
 @dataclass
->>>>>>> 820f9211
 class WindowBasedClumpingStepConfig(StepConfig):
     """Window-based clumping step configuration."""
 
