--- conflicted
+++ resolved
@@ -430,11 +430,7 @@
     )
 
 
-<<<<<<< HEAD
 def map_column_by_dictionary(col: Column, mapping_dict: dict[str, str]) -> Column:
-=======
-def map_column_by_dictionary(col: Column, mapping_dict: Dict[str, str]) -> Column:
->>>>>>> b93842af
     """Map column values to dictionary values by key.
 
     Missing consequence label will be converted to None, unmapped consequences will be mapped as None.
