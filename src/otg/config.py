"""Config management for OTG."""

from __future__ import annotations

from dataclasses import dataclass, field
<<<<<<< HEAD
=======
from enum import Enum
>>>>>>> f90b1e2a
from typing import Any, Dict, List, Optional

from hydra.core.config_store import ConfigStore
from omegaconf import MISSING


@dataclass
class Config:
    """Configuration for OTG ETL.

    Two parameters are required:
    - step: Step to be run. This is one of the step config classes defined in the config store file.
    - session: Spark session configuration.
    """

    defaults: List[Dict[str, str]] = field(
        default_factory=lambda: [{"step": "???"}, {"session": "session_config"}]
    )

    step: Any = MISSING
    session: Any = MISSING


@dataclass
class SessionConfig:
    """ETL config."""

    _target_: str = "otg.common.session.Session"
    app_name: str = "otgenetics"
    spark_uri: str = "local[*]"
    write_mode: str = "overwrite"
    hail_home: Optional[str] = None


@dataclass
class LDIndexStepConfig:
    """LD matrix step requirements.

    Attributes:
        ld_matrix_template (str): Template path for LD matrix from gnomAD.
        ld_index_raw_template (str): Template path for the variant indices correspondance in the LD Matrix from gnomAD.
        min_r2 (float): Minimum r2 to consider when considering variants within a window.
        grch37_to_grch38_chain_path (str): Path to GRCh37 to GRCh38 chain file.
        ld_populations (List[str]): List of population-specific LD matrices to process.
        ld_index_out (str): Output LD index path.
    """

    _target_: str = "otg.ld_index.LDIndexStep"
    ld_matrix_template: str = "gs://gcp-public-data--gnomad/release/2.1.1/ld/gnomad.genomes.r2.1.1.{POP}.common.adj.ld.bm"
    ld_index_raw_template: str = "gs://gcp-public-data--gnomad/release/2.1.1/ld/gnomad.genomes.r2.1.1.{POP}.common.ld.variant_indices.ht"
    min_r2: float = 0.5
    grch37_to_grch38_chain_path: str = (
        "gs://hail-common/references/grch37_to_grch38.over.chain.gz"
    )
    ld_populations: List[str] = field(
        default_factory=lambda: [
            "afr",  # African-American
            "amr",  # American Admixed/Latino
            "asj",  # Ashkenazi Jewish
            "eas",  # East Asian
            "fin",  # Finnish
            "nfe",  # Non-Finnish European
            "nwe",  # Northwestern European
            "seu",  # Southeastern European
        ]
    )
    ld_index_out: str = MISSING


@dataclass
class VariantIndexStepConfig:
    """Variant index step requirements.

    Attributes:
        variant_annotation_path (str): Input variant annotation path.
        study_locus_path (str): Input study-locus path.
        variant_index_path (str): Output variant index path.
    """

    _target_: str = "otg.variant_index.VariantIndexStep"
    variant_annotation_path: str = MISSING
    study_locus_path: str = MISSING
    variant_index_path: str = MISSING


@dataclass
class ColocalisationStepConfig:
    """Colocalisation step requirements.

    Attributes:
        study_locus_path (DictConfig): Input Study-locus path.
        coloc_path (DictConfig): Output Colocalisation path.
        priorc1 (float): Prior on variant being causal for trait 1.
        priorc2 (float): Prior on variant being causal for trait 2.
        priorc12 (float): Prior on variant being causal for traits 1 and 2.
    """

    _target_: str = "otg.colocalisation.ColocalisationStep"
    study_locus_path: str = MISSING
    study_index_path: str = MISSING
    coloc_path: str = MISSING
    priorc1: float = 1e-4
    priorc2: float = 1e-4
    priorc12: float = 1e-5


@dataclass
class VariantAnnotationStepConfig:
    """Variant annotation step requirements.

    Attributes:
        gnomad_genomes (str): Path to gnomAD genomes hail table.
        chain_38_to_37 (str): Path to GRCh38 to GRCh37 chain file.
        variant_annotation_path (str): Output variant annotation path.
        populations (List[str]): List of populations to include.
    """

    _target_: str = "otg.variant_annotation.VariantAnnotationStep"
    gnomad_genomes: str = MISSING
    chain_38_to_37: str = MISSING
    variant_annotation_path: str = MISSING
    populations: List[str] = field(
        default_factory=lambda: [
            "afr",  # African-American
            "amr",  # American Admixed/Latino
            "ami",  # Amish ancestry
            "asj",  # Ashkenazi Jewish
            "eas",  # East Asian
            "fin",  # Finnish
            "nfe",  # Non-Finnish European
            "mid",  # Middle Eastern
            "sas",  # South Asian
            "oth",  # Other
        ]
    )


@dataclass
class V2GStepConfig:
    """Variant to gene (V2G) step requirements.

    Attributes:
        variant_index_path (str): Input variant index path.
        variant_annotation_path (str): Input variant annotation path.
        gene_index_path (str): Input gene index path.
        vep_consequences_path (str): Input VEP consequences path.
        lift_over_chain_file_path (str): Path to GRCh37 to GRCh38 chain file.
        approved_biotypes (list[str]): List of approved biotypes.
        anderson_path (str): Anderson intervals path.
        javierre_path (str): Javierre intervals path.
        jung_path (str): Jung intervals path.
        thurnman_path (str): Thurnman intervals path.
        liftover_max_length_difference (int): Maximum length difference for liftover.
        max_distance (int): Maximum distance to consider.
        output_path (str): Output V2G path.
    """

    _target_: str = "otg.v2g.V2GStep"
    variant_index_path: str = MISSING
    variant_annotation_path: str = MISSING
    gene_index_path: str = MISSING
    vep_consequences_path: str = MISSING
    liftover_chain_file_path: str = MISSING
    anderson_path: str = MISSING
    javierre_path: str = MISSING
    jung_path: str = MISSING
    thurnman_path: str = MISSING
    liftover_max_length_difference: int = 100
    max_distance: int = 500_000
    v2g_path: str = MISSING
    approved_biotypes: List[str] = field(
        default_factory=lambda: [
            "protein_coding",
            "3prime_overlapping_ncRNA",
            "antisense",
            "bidirectional_promoter_lncRNA",
            "IG_C_gene",
            "IG_D_gene",
            "IG_J_gene",
            "IG_V_gene",
            "lincRNA",
            "macro_lncRNA",
            "non_coding",
            "sense_intronic",
            "sense_overlapping",
        ]
    )


@dataclass
class GWASCatalogStepConfig:
    """GWAS Catalog step requirements.

    Attributes:
        catalog_studies_file (str): Raw GWAS catalog studies file.
        catalog_ancestry_file (str): Ancestry annotations file from GWAS Catalog.
        catalog_sumstats_lut (str): GWAS Catalog summary statistics lookup table.
        catalog_associations_file (str): Raw GWAS catalog associations file.
        variant_annotation_path (str): Input variant annotation path.
        ld_populations (list): List of populations to include.
        min_r2 (float): Minimum r2 to consider when considering variants within a window.
        catalog_studies_out (str): Output GWAS catalog studies path.
        catalog_associations_out (str): Output GWAS catalog associations path.
    """

    _target_: str = "otg.gwas_catalog.GWASCatalogStep"
    catalog_studies_file: str = MISSING
    catalog_ancestry_file: str = MISSING
    catalog_sumstats_lut: str = MISSING
    catalog_associations_file: str = MISSING
    variant_annotation_path: str = MISSING
    ld_index_path: str = MISSING
    min_r2: float = 0.5
    catalog_studies_out: str = MISSING
    catalog_associations_out: str = MISSING


@dataclass
class StudyLocusOverlapStepConfig:
    """StudyLocus overlaps index step requirements.

    Attributes:
        study_locus_path (str): Input study-locus path.
        study_index_path (str): Input study index path to extract the type of study.
        overlaps_index_out (str): Output overlaps index path.
    """

    _target_: str = "otg.overlaps.OverlapsIndexStep"
    study_locus_path: str = MISSING
    study_index_path: str = MISSING
    overlaps_index_out: str = MISSING


@dataclass
<<<<<<< HEAD
class FinnGenStepConfig:
    """FinnGen study table ingestion step requirements.

    Attributes:
        finngen_phenotype_table_url (str): FinnGen API for fetching the list of studies.
        finngen_release_prefix (str): Release prefix pattern.
        finngen_sumstat_url_prefix (str): URL prefix for summary statistics location.
        finngen_sumstat_url_suffix (str): URL prefix suffix for summary statistics location.
        finngen_study_index_out (str): Output path for the FinnGen study index dataset.
    """

    _target_: str = "otg.finngen.FinnGenStep"
    finngen_phenotype_table_url: str = MISSING
    finngen_release_prefix: str = MISSING
    finngen_sumstat_url_prefix: str = MISSING
    finngen_sumstat_url_suffix: str = MISSING
    finngen_study_index_out: str = MISSING


@dataclass
=======
>>>>>>> f90b1e2a
class GeneIndexStepConfig:
    """Gene index step requirements.

    Attributes:
        target_path (str): Open targets Platform target dataset path.
        gene_index_path (str): Output gene index path.
    """

    _target_: str = "otg.gene_index.GeneIndexStep"
    target_path: str = MISSING
    gene_index_path: str = MISSING


@dataclass
class GWASCatalogSumstatsPreprocessConfig:
    """GWAS Catalog Sumstats Preprocessing step requirements.

    Attributes:
        raw_sumstats_path (str): Input raw GWAS Catalog summary statistics path.
        out_sumstats_path (str): Output GWAS Catalog summary statistics path.
        study_id (str): GWAS Catalog study identifier.
    """

    _target_: str = (
        "otg.gwas_catalog_sumstat_preprocess.GWASCatalogSumstatsPreprocessStep"
    )
    raw_sumstats_path: str = MISSING
    out_sumstats_path: str = MISSING
    study_id: str = MISSING


@dataclass
<<<<<<< HEAD
=======
class FinnGenStepConfig:
    """FinnGen study table ingestion step requirements.

    Attributes:
        finngen_phenotype_table_url (str): FinnGen API for fetching the list of studies.
        finngen_release_prefix (str): Release prefix pattern.
        finngen_sumstat_url_prefix (str): URL prefix for summary statistics location.
        finngen_sumstat_url_suffix (str): URL prefix suffix for summary statistics location.
        finngen_study_index_out (str): Output path for the FinnGen study index dataset.
    """

    _target_: str = "otg.finngen.FinnGenStep"
    finngen_phenotype_table_url: str = MISSING
    finngen_release_prefix: str = MISSING
    finngen_sumstat_url_prefix: str = MISSING
    finngen_sumstat_url_suffix: str = MISSING
    finngen_study_index_out: str = MISSING


class LocusToGeneMode(Enum):
    """Locus to Gene step mode."""

    TRAIN = "train"
    PREDICT = "predict"


@dataclass
>>>>>>> f90b1e2a
class LocusToGeneConfig:
    """Config for Locus to Gene classifier."""

    run_mode: str = MISSING
    wandb_run_name: Optional[str] = None
    perform_cross_validation: bool = False
    model_path: Optional[str] = None
    predictions_path: Optional[str] = None
    study_locus_path: str = MISSING
    variant_gene_path: str = MISSING
    colocalisation_path: str = MISSING
    study_index_path: str = MISSING
    study_locus_overlap_path: str = MISSING
    gold_standard_curation_path: str = MISSING
    gold_standard_processed_path: str = MISSING
    gene_interactions_path: str = MISSING
    feature_matrix_path: str = MISSING
    features_list: List[str] = field(
        default_factory=lambda: [
            # average distance of all tagging variants to gene TSS
<<<<<<< HEAD
            "distanceTssMean",
            # # minimum distance of all tagging variants to gene TSS
            # "distanceTssMinimum",
            # # max clpp for each (study, locus, gene) aggregating over all eQTLs
            # "eqtlColocClppLocalMaximum",
            # # max clpp for each (study, locus) aggregating over all eQTLs
            # "eqtlColocClppNeighborhoodMaximum",
            # # max log-likelihood ratio value for each (study, locus, gene) aggregating over all eQTLs
            # "eqtlColocLlrLocalMaximum",
            # # max log-likelihood ratio value for each (study, locus) aggregating over all eQTLs
            # "eqtlColocLlrNeighborhoodMaximum",
            # # max clpp for each (study, locus, gene) aggregating over all pQTLs
            # "pqtlColocClppLocalMaximum",
            # # max clpp for each (study, locus) aggregating over all pQTLs
            # "pqtlColocClppNeighborhoodMaximum",
            # # max log-likelihood ratio value for each (study, locus, gene) aggregating over all pQTLs
            # "pqtlColocLlrLocalMaximum",
            # # max log-likelihood ratio value for each (study, locus) aggregating over all pQTLs
            # "pqtlColocLlrNeighborhoodMaximum",
            # # max clpp for each (study, locus, gene) aggregating over all sQTLs
            # "sqtlColocClppLocalMaximum",
            # # max clpp for each (study, locus) aggregating over all sQTLs
            # "sqtlColocClppNeighborhoodMaximum",
            # # max log-likelihood ratio value for each (study, locus, gene) aggregating over all sQTLs
            # "sqtlColocLlrLocalMaximum",
            # # max log-likelihood ratio value for each (study, locus) aggregating over all sQTLs
            # "sqtlColocLlrNeighborhoodMaximum",
=======
            "dist_tss_ave",
            # minimum distance of all tagging variants to gene TSS
            "dist_tss_min",
            # max clpp for each (study, locus, gene) aggregating over all eQTLs
            "eqtl_max_coloc_clpp_local",
            # max clpp for each (study, locus) aggregating over all eQTLs
            "eqtl_max_coloc_clpp_nbh",
            # max log-likelihood ratio value for each (study, locus, gene) aggregating over all eQTLs
            "eqtl_max_coloc_llr_local",
            # max log-likelihood ratio value for each (study, locus) aggregating over all eQTLs
            "eqtl_max_coloc_llr_nbh",
            # max clpp for each (study, locus, gene) aggregating over all pQTLs
            "pqtl_max_coloc_clpp_local",
            # max clpp for each (study, locus) aggregating over all pQTLs
            "pqtl_max_coloc_clpp_nbh",
            # max log-likelihood ratio value for each (study, locus, gene) aggregating over all pQTLs
            "pqtl_max_coloc_llr_local",
            # max log-likelihood ratio value for each (study, locus) aggregating over all pQTLs
            "pqtl_max_coloc_llr_nbh",
            # max clpp for each (study, locus, gene) aggregating over all sQTLs
            "sqtl_max_coloc_clpp_local",
            # max clpp for each (study, locus) aggregating over all sQTLs
            "sqtl_max_coloc_clpp_nbh",
            # max log-likelihood ratio value for each (study, locus, gene) aggregating over all sQTLs
            "sqtl_max_coloc_llr_local",
            # max log-likelihood ratio value for each (study, locus) aggregating over all sQTLs
            "sqtl_max_coloc_llr_nbh",
>>>>>>> f90b1e2a
        ]
    )
    hyperparameters: dict = field(
        default_factory=lambda: {
            "max_depth": 5,
            "loss_function": "binary:logistic",
        }
    )
    id: str = "locus_to_gene"
    _target_: str = "otg.l2g.LocusToGeneStep"


@dataclass
class UKBiobankStepConfig:
    """UKBiobank study table ingestion step requirements.

    Attributes:
        ukbiobank_manifest (str): UKBiobank manifest of studies.
        ukbiobank_study_index_out (str): Output path for the UKBiobank study index dataset.
    """

    _target_: str = "otg.ukbiobank.UKBiobankStep"
    ukbiobank_manifest: str = MISSING
    ukbiobank_study_index_out: str = MISSING


# Register all configs
def register_configs() -> None:
    """Register step configs - each config class has all the parameters needed to run a step."""
    cs = ConfigStore.instance()
    cs.store(name="config", node=Config)
    cs.store(name="session_config", group="session", node=SessionConfig)
    cs.store(name="locus_to_gene", group="step", node=LocusToGeneConfig)
    cs.store(name="gene_index", group="step", node=GeneIndexStepConfig)
    cs.store(name="ld_index", group="step", node=LDIndexStepConfig)
    cs.store(name="locus_to_gene", group="step", node=LocusToGeneConfig)
    cs.store(name="variant_index", group="step", node=VariantIndexStepConfig)
    cs.store(name="variant_annotation", group="step", node=VariantAnnotationStepConfig)
    cs.store(name="v2g", group="step", node=V2GStepConfig)
    cs.store(name="colocalisation", group="step", node=ColocalisationStepConfig)
    cs.store(name="gwas_catalog", group="step", node=GWASCatalogStepConfig)
    cs.store(name="finngen", group="step", node=FinnGenStepConfig)
    cs.store(name="ukbiobank", group="step", node=UKBiobankStepConfig)
    cs.store(
        name="gwas_catalog_sumstats_preprocess",
        group="step",
        node=GWASCatalogSumstatsPreprocessConfig,
    )
<<<<<<< HEAD
    cs.store(name="study_locus_overlap", group="step", node=StudyLocusOverlapStepConfig)
    cs.store(name="base_config", node=Config)
    # cs.store(
    #     group="dataset",
    #     name="base_dataset_from_file",
    #     node=DatasetFromFileConfig,
    # )
    # cs.store(
    #     group="dataset",
    #     name="base_variant_annotation_gnomad",
    #     node=VariantAnnotationGnomadConfig,
    # )
    # cs.store(
    #     group="dataset",
    #     name="base_variant_index_credsets",
    #     node=VariantIndexCredsetConfig,
    # )
    cs.store(name="config", node=Config)
    cs.store(group="step", name="locus_to_gene", node=LocusToGeneConfig)


# Each of these classes is a config class for a specific step
=======
    cs.store(name="study_locus_overlap", group="step", node=StudyLocusOverlapStepConfig)
>>>>>>> f90b1e2a
<|MERGE_RESOLUTION|>--- conflicted
+++ resolved
@@ -3,10 +3,6 @@
 from __future__ import annotations
 
 from dataclasses import dataclass, field
-<<<<<<< HEAD
-=======
-from enum import Enum
->>>>>>> f90b1e2a
 from typing import Any, Dict, List, Optional
 
 from hydra.core.config_store import ConfigStore
@@ -241,7 +237,6 @@
 
 
 @dataclass
-<<<<<<< HEAD
 class FinnGenStepConfig:
     """FinnGen study table ingestion step requirements.
 
@@ -262,8 +257,6 @@
 
 
 @dataclass
-=======
->>>>>>> f90b1e2a
 class GeneIndexStepConfig:
     """Gene index step requirements.
 
@@ -296,36 +289,6 @@
 
 
 @dataclass
-<<<<<<< HEAD
-=======
-class FinnGenStepConfig:
-    """FinnGen study table ingestion step requirements.
-
-    Attributes:
-        finngen_phenotype_table_url (str): FinnGen API for fetching the list of studies.
-        finngen_release_prefix (str): Release prefix pattern.
-        finngen_sumstat_url_prefix (str): URL prefix for summary statistics location.
-        finngen_sumstat_url_suffix (str): URL prefix suffix for summary statistics location.
-        finngen_study_index_out (str): Output path for the FinnGen study index dataset.
-    """
-
-    _target_: str = "otg.finngen.FinnGenStep"
-    finngen_phenotype_table_url: str = MISSING
-    finngen_release_prefix: str = MISSING
-    finngen_sumstat_url_prefix: str = MISSING
-    finngen_sumstat_url_suffix: str = MISSING
-    finngen_study_index_out: str = MISSING
-
-
-class LocusToGeneMode(Enum):
-    """Locus to Gene step mode."""
-
-    TRAIN = "train"
-    PREDICT = "predict"
-
-
-@dataclass
->>>>>>> f90b1e2a
 class LocusToGeneConfig:
     """Config for Locus to Gene classifier."""
 
@@ -346,7 +309,6 @@
     features_list: List[str] = field(
         default_factory=lambda: [
             # average distance of all tagging variants to gene TSS
-<<<<<<< HEAD
             "distanceTssMean",
             # # minimum distance of all tagging variants to gene TSS
             # "distanceTssMinimum",
@@ -374,35 +336,6 @@
             # "sqtlColocLlrLocalMaximum",
             # # max log-likelihood ratio value for each (study, locus) aggregating over all sQTLs
             # "sqtlColocLlrNeighborhoodMaximum",
-=======
-            "dist_tss_ave",
-            # minimum distance of all tagging variants to gene TSS
-            "dist_tss_min",
-            # max clpp for each (study, locus, gene) aggregating over all eQTLs
-            "eqtl_max_coloc_clpp_local",
-            # max clpp for each (study, locus) aggregating over all eQTLs
-            "eqtl_max_coloc_clpp_nbh",
-            # max log-likelihood ratio value for each (study, locus, gene) aggregating over all eQTLs
-            "eqtl_max_coloc_llr_local",
-            # max log-likelihood ratio value for each (study, locus) aggregating over all eQTLs
-            "eqtl_max_coloc_llr_nbh",
-            # max clpp for each (study, locus, gene) aggregating over all pQTLs
-            "pqtl_max_coloc_clpp_local",
-            # max clpp for each (study, locus) aggregating over all pQTLs
-            "pqtl_max_coloc_clpp_nbh",
-            # max log-likelihood ratio value for each (study, locus, gene) aggregating over all pQTLs
-            "pqtl_max_coloc_llr_local",
-            # max log-likelihood ratio value for each (study, locus) aggregating over all pQTLs
-            "pqtl_max_coloc_llr_nbh",
-            # max clpp for each (study, locus, gene) aggregating over all sQTLs
-            "sqtl_max_coloc_clpp_local",
-            # max clpp for each (study, locus) aggregating over all sQTLs
-            "sqtl_max_coloc_clpp_nbh",
-            # max log-likelihood ratio value for each (study, locus, gene) aggregating over all sQTLs
-            "sqtl_max_coloc_llr_local",
-            # max log-likelihood ratio value for each (study, locus) aggregating over all sQTLs
-            "sqtl_max_coloc_llr_nbh",
->>>>>>> f90b1e2a
         ]
     )
     hyperparameters: dict = field(
@@ -451,7 +384,6 @@
         group="step",
         node=GWASCatalogSumstatsPreprocessConfig,
     )
-<<<<<<< HEAD
     cs.store(name="study_locus_overlap", group="step", node=StudyLocusOverlapStepConfig)
     cs.store(name="base_config", node=Config)
     # cs.store(
@@ -473,7 +405,4 @@
     cs.store(group="step", name="locus_to_gene", node=LocusToGeneConfig)
 
 
-# Each of these classes is a config class for a specific step
-=======
-    cs.store(name="study_locus_overlap", group="step", node=StudyLocusOverlapStepConfig)
->>>>>>> f90b1e2a
+# Each of these classes is a config class for a specific step