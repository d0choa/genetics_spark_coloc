"""Step to run Locus to Gene either for inference or for training."""
from __future__ import annotations

from dataclasses import dataclass, field

from omegaconf import MISSING
from xgboost.spark import SparkXGBClassifier

from otg.common.session import Session

# from otg.dataset.colocalisation import Colocalisation
from otg.dataset.l2g.feature import L2GFeatureMatrix
from otg.dataset.l2g.gold_standard import L2GGoldStandard
from otg.dataset.l2g.predictions import L2GPrediction
from otg.dataset.study_index import StudyIndex
from otg.dataset.study_locus import StudyLocus
from otg.dataset.study_locus_overlap import StudyLocusOverlap
from otg.dataset.v2g import V2G
from otg.method.locus_to_gene import LocusToGeneModel, LocusToGeneTrainer


@dataclass
class LocusToGeneStep:
    """Locus to gene step."""

    session: Session = Session()
    extended_spark_conf: dict[str, str] | None = None

    run_mode: str = MISSING
    wandb_run_name: str | None = None
    perform_cross_validation: bool = False
    model_path: str | None = None
    predictions_path: str | None = None
    study_locus_path: str = MISSING
    variant_gene_path: str = MISSING
    colocalisation_path: str = MISSING
    study_index_path: str = MISSING
    study_locus_overlap_path: str | None = None
    gold_standard_curation_path: str | None = None
    gene_interactions_path: str | None = None
    features_list: list[str] = field(
        default_factory=lambda: [
            # average distance of all tagging variants to gene TSS
            "distanceTssMean",
            # # minimum distance of all tagging variants to gene TSS
            # "distanceTssMinimum",
            # # max clpp for each (study, locus, gene) aggregating over all eQTLs
            # "eqtlColocClppLocalMaximum",
            # # max clpp for each (study, locus) aggregating over all eQTLs
            # "eqtlColocClppNeighborhoodMaximum",
            # # max log-likelihood ratio value for each (study, locus, gene) aggregating over all eQTLs
            # "eqtlColocLlrLocalMaximum",
            # # max log-likelihood ratio value for each (study, locus) aggregating over all eQTLs
            # "eqtlColocLlrNeighborhoodMaximum",
            # # max clpp for each (study, locus, gene) aggregating over all pQTLs
            # "pqtlColocClppLocalMaximum",
            # # max clpp for each (study, locus) aggregating over all pQTLs
            # "pqtlColocClppNeighborhoodMaximum",
            # # max log-likelihood ratio value for each (study, locus, gene) aggregating over all pQTLs
            # "pqtlColocLlrLocalMaximum",
            # # max log-likelihood ratio value for each (study, locus) aggregating over all pQTLs
            # "pqtlColocLlrNeighborhoodMaximum",
            # # max clpp for each (study, locus, gene) aggregating over all sQTLs
            # "sqtlColocClppLocalMaximum",
            # # max clpp for each (study, locus) aggregating over all sQTLs
            # "sqtlColocClppNeighborhoodMaximum",
            # # max log-likelihood ratio value for each (study, locus, gene) aggregating over all sQTLs
            # "sqtlColocLlrLocalMaximum",
            # # max log-likelihood ratio value for each (study, locus) aggregating over all sQTLs
            # "sqtlColocLlrNeighborhoodMaximum",
        ]
    )
    hyperparameters: dict = field(
        default_factory=lambda: {
            "max_depth": 5,
            "loss_function": "binary:logistic",
        }
    )

<<<<<<< HEAD
    def __post_init__(self: LocusToGeneStep) -> None:
        """Run step."""
        # Load common inputs
=======
    def run(self: LocusToGeneStep) -> None:
        """Run Locus to Gene step."""
>>>>>>> ef2bd4a4
        study_locus = StudyLocus.from_parquet(
            self.session, self.study_locus_path, recursiveFileLookup=True
        )
        studies = StudyIndex.from_parquet(self.session, self.study_index_path)
        v2g = V2G.from_parquet(self.session, self.variant_gene_path)
        # coloc = Colocalisation.from_parquet(self.session, self.colocalisation_path) # TODO: run step

        if self.run_mode == "train":
            # Process gold standard and L2G features
            study_locus_overlap = StudyLocusOverlap.from_parquet(
                self.session, self.study_locus_overlap_path
            )
            gs_curation = self.session.spark.read.json(self.gold_standard_curation_path)
            interactions = self.session.spark.read.parquet(self.gene_interactions_path)

            gold_standards = L2GGoldStandard.from_otg_curation(
                gold_standard_curation=gs_curation,
                v2g=v2g,
                study_locus_overlap=study_locus_overlap,
                interactions=interactions,
            )

            fm = L2GFeatureMatrix.generate_features(
                study_locus=study_locus,
                study_index=studies,
                variant_gene=v2g,
                # colocalisation=coloc,
            )

            # Join and fill null values with 0
            data = L2GFeatureMatrix(
                _df=gold_standards.df.drop("sources").join(
                    fm.df, on=["studyLocusId", "geneId"], how="inner"
                ),
                _schema=L2GFeatureMatrix.get_schema(),
            ).fill_na()

            # Instantiate classifier
            estimator = SparkXGBClassifier(
                eval_metric="logloss",
                features_col="features",
                label_col="label",
                max_depth=5,
            )
            l2g_model = LocusToGeneModel(
                features_list=list(self.features_list), estimator=estimator
            )
            if self.perform_cross_validation:
                # Perform cross validation to extract what are the best hyperparameters
                cv_folds = self.hyperparameters.get("cross_validation_folds", 5)
                LocusToGeneTrainer.cross_validate(
                    l2g_model=l2g_model,
                    data=data,
                    num_folds=cv_folds,
                )
            else:
                # Train model
                model = LocusToGeneTrainer.train(
                    data=data,
                    l2g_model=l2g_model,
                    features_list=list(self.features_list),
                    model_path=self.model_path,
                    evaluate=True,
                    wandb_run_name=self.wandb_run_name,
                    **self.hyperparameters,
                )
                model.save(self.model_path)
                self.session.logger.info(
                    f"Finished L2G step. L2G model saved to {self.model_path}"
                )

        if self.run_mode == "predict":
            if not self.model_path or not self.predictions_path:
                raise ValueError(
                    "model_path and predictions_path must be set for predict mode."
                )
            predictions = L2GPrediction.from_study_locus(
                self.model_path,
                study_locus,
                studies,
                v2g,
                # coloc
            )
            predictions.df.write.mode(self.session.write_mode).parquet(
                self.predictions_path
            )
            self.session.logger.info(
                f"Finished L2G step. L2G predictions saved to {self.predictions_path}"
            )<|MERGE_RESOLUTION|>--- conflicted
+++ resolved
@@ -77,14 +77,9 @@
         }
     )
 
-<<<<<<< HEAD
     def __post_init__(self: LocusToGeneStep) -> None:
         """Run step."""
         # Load common inputs
-=======
-    def run(self: LocusToGeneStep) -> None:
-        """Run Locus to Gene step."""
->>>>>>> ef2bd4a4
         study_locus = StudyLocus.from_parquet(
             self.session, self.study_locus_path, recursiveFileLookup=True
         )
