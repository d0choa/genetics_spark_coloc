"""Summary satistics dataset."""
from __future__ import annotations

from dataclasses import dataclass
from typing import TYPE_CHECKING

import pyspark.sql.functions as f

from otg.common.schemas import parse_spark_schema
from otg.common.utils import parse_region, split_pvalue
from otg.dataset.dataset import Dataset
from otg.method.window_based_clumping import WindowBasedClumping

if TYPE_CHECKING:
    from pyspark.sql.types import StructType

    from otg.dataset.study_locus import StudyLocus


@dataclass
class SummaryStatistics(Dataset):
    """Summary Statistics dataset.

    A summary statistics dataset contains all single point statistics resulting from a GWAS.
    """

    @classmethod
    def get_schema(cls: type[SummaryStatistics]) -> StructType:
        """Provides the schema for the SummaryStatistics dataset.

        Returns:
            StructType: Schema for the SummaryStatistics dataset
        """
        return parse_spark_schema("summary_statistics.json")

    def pvalue_filter(self: SummaryStatistics, pvalue: float) -> SummaryStatistics:
        """Filter summary statistics based on the provided p-value threshold.

        Args:
            pvalue (float): upper limit of the p-value to be filtered upon.

        Returns:
            SummaryStatistics: summary statistics object containing single point associations with p-values at least as significant as the provided threshold.
        """
        # Converting p-value to mantissa and exponent:
        (mantissa, exponent) = split_pvalue(pvalue)

        # Applying filter:
        df = self._df.filter(
            (f.col("pValueExponent") < exponent)
            | (
                (f.col("pValueExponent") == exponent)
                & (f.col("pValueMantissa") <= mantissa)
            )
        )
        return SummaryStatistics(_df=df, _schema=self._schema)

    def window_based_clumping(
        self: SummaryStatistics,
        distance: int = 500_000,
        gwas_significance: float = 5e-8,
        baseline_significance: float = 0.05,
        locus_collect_distance: int | None = None,
    ) -> StudyLocus:
        """Generate study-locus from summary statistics by distance based clumping + collect locus.

        Args:
            distance (int): Distance in base pairs to be used for clumping. Defaults to 500_000.
            gwas_significance (float, optional): GWAS significance threshold. Defaults to 5e-8.
            baseline_significance (float, optional): Baseline significance threshold for inclusion in the locus. Defaults to 0.05.
<<<<<<< HEAD
            locus_collect_distance (int | None): The distance to collect locus around semi-indices. If not provided, locus is not collected.
=======
            locus_collect_distance (int | None): The distance to collect locus around semi-indices.
>>>>>>> 8b654acf

        Returns:
            StudyLocus: Clumped study-locus containing variants based on window.
        """
        return (
            WindowBasedClumping.clump_with_locus(
                self,
                window_length=distance,
                p_value_significance=gwas_significance,
                p_value_baseline=baseline_significance,
                locus_window_length=locus_collect_distance,
            )
            if locus_collect_distance
            else WindowBasedClumping.clump(
                self,
                window_length=distance,
                p_value_significance=gwas_significance,
            )
        )

    def exclude_region(self: SummaryStatistics, region: str) -> SummaryStatistics:
        """Exclude a region from the summary stats dataset.

        Args:
            region (str): region given in "chr##:#####-####" format

        Returns:
            SummaryStatistics: filtered summary statistics.
        """
        (chromosome, start_position, end_position) = parse_region(region)

        return SummaryStatistics(
            _df=(
                self.df.filter(
                    ~(
                        (f.col("chromosome") == chromosome)
                        & (
                            (f.col("position") >= start_position)
                            & (f.col("position") <= end_position)
                        )
                    )
                )
            ),
            _schema=SummaryStatistics.get_schema(),
        )<|MERGE_RESOLUTION|>--- conflicted
+++ resolved
@@ -68,11 +68,7 @@
             distance (int): Distance in base pairs to be used for clumping. Defaults to 500_000.
             gwas_significance (float, optional): GWAS significance threshold. Defaults to 5e-8.
             baseline_significance (float, optional): Baseline significance threshold for inclusion in the locus. Defaults to 0.05.
-<<<<<<< HEAD
             locus_collect_distance (int | None): The distance to collect locus around semi-indices. If not provided, locus is not collected.
-=======
-            locus_collect_distance (int | None): The distance to collect locus around semi-indices.
->>>>>>> 8b654acf
 
         Returns:
             StudyLocus: Clumped study-locus containing variants based on window.
