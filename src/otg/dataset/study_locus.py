"""Variant index dataset."""
from __future__ import annotations

import importlib.resources as pkg_resources
import json
from dataclasses import dataclass
from enum import Enum
from itertools import chain
from typing import TYPE_CHECKING

import numpy as np
import pyspark.sql.functions as f
from pyspark.sql.types import DoubleType, IntegerType, LongType
from pyspark.sql.window import Window

from otg.assets import data
from otg.common.schemas import parse_spark_schema
from otg.common.spark_helpers import (
    calculate_neglog_pvalue,
    get_record_with_maximum_value,
    order_array_of_structs_by_field,
    pvalue_to_zscore,
)
from otg.common.utils import parse_efos
from otg.dataset.dataset import Dataset
from otg.dataset.study_locus_overlap import StudyLocusOverlap
from otg.method.clump import LDclumping
from otg.method.ld import LDAnnotator

if TYPE_CHECKING:
    from pyspark.sql import Column, DataFrame
    from pyspark.sql.types import StructType

    from otg.dataset.ld_index import LDIndex
    from otg.dataset.study_index import StudyIndex, StudyIndexGWASCatalog
    from otg.dataset.variant_annotation import VariantAnnotation


class StudyLocusQualityCheck(Enum):
    """Study-Locus quality control options listing concerns on the quality of the association.

    Attributes:
        SUBSIGNIFICANT_FLAG (str): p-value below significance threshold
        NO_GENOMIC_LOCATION_FLAG (str): Incomplete genomic mapping
        COMPOSITE_FLAG (str): Composite association due to variant x variant interactions
        VARIANT_INCONSISTENCY_FLAG (str): Inconsistencies in the reported variants
        NON_MAPPED_VARIANT_FLAG (str): Variant not mapped to GnomAd
        PALINDROMIC_ALLELE_FLAG (str): Alleles are palindromic - cannot harmonize
        AMBIGUOUS_STUDY (str): Association with ambiguous study
        UNRESOLVED_LD (str): Variant not found in LD reference
        LD_CLUMPED (str): Explained by a more significant variant in high LD (clumped)
    """

    SUBSIGNIFICANT_FLAG = "Subsignificant p-value"
    NO_GENOMIC_LOCATION_FLAG = "Incomplete genomic mapping"
    COMPOSITE_FLAG = "Composite association"
    INCONSISTENCY_FLAG = "Variant inconsistency"
    NON_MAPPED_VARIANT_FLAG = "No mapping in GnomAd"
    PALINDROMIC_ALLELE_FLAG = "Palindrome alleles - cannot harmonize"
    AMBIGUOUS_STUDY = "Association with ambiguous study"
    UNRESOLVED_LD = "Variant not found in LD reference"
    LD_CLUMPED = "Explained by a more significant variant in high LD (clumped)"


class CredibleInterval(Enum):
    """Credible interval enum.

    Interval within which an unobserved parameter value falls with a particular probability.

    Attributes:
        IS95 (str): 95% credible interval
        IS99 (str): 99% credible interval
    """

    IS95 = "is95CredibleSet"
    IS99 = "is99CredibleSet"


@dataclass
class StudyLocus(Dataset):
    """Study-Locus dataset.

    This dataset captures associations between study/traits and a genetic loci as provided by finemapping methods.
    """

    @staticmethod
    def _overlapping_peaks(credset_to_overlap: DataFrame) -> DataFrame:
        """Calculate overlapping signals (study-locus) between GWAS-GWAS and GWAS-Molecular trait.

        Args:
            credset_to_overlap (DataFrame): DataFrame containing at least `studyLocusId`, `studyType`, `chromosome` and `tagVariantId` columns.

        Returns:
            DataFrame: containing `leftStudyLocusId`, `rightStudyLocusId` and `chromosome` columns.
        """
        # Reduce columns to the minimum to reduce the size of the dataframe
        credset_to_overlap = credset_to_overlap.select(
            "studyLocusId", "studyType", "chromosome", "tagVariantId"
        )
        return (
            credset_to_overlap.alias("left")
            .filter(f.col("studyType") == "gwas")
            # Self join with complex condition. Left it's all gwas and right can be gwas or molecular trait
            .join(
                credset_to_overlap.alias("right"),
                on=[
                    f.col("left.chromosome") == f.col("right.chromosome"),
                    f.col("left.tagVariantId") == f.col("right.tagVariantId"),
                    (f.col("right.studyType") != "gwas")
                    | (f.col("left.studyLocusId") > f.col("right.studyLocusId")),
                ],
                how="inner",
            )
            .select(
                f.col("left.studyLocusId").alias("leftStudyLocusId"),
                f.col("right.studyLocusId").alias("rightStudyLocusId"),
                f.col("left.chromosome").alias("chromosome"),
            )
            .distinct()
            .repartition("chromosome")
            .persist()
        )

    @staticmethod
    def _align_overlapping_tags(
        loci_to_overlap: DataFrame, peak_overlaps: DataFrame
    ) -> StudyLocusOverlap:
        """Align overlapping tags in pairs of overlapping study-locus, keeping all tags in both loci.

        Args:
<<<<<<< HEAD
            credset_to_overlap (DataFrame): containing `studyLocusId`, `studyType`, `chromosome`, `tagVariantId`, `logABF` and `posteriorProbability` columns.
            peak_overlaps (DataFrame): containing `leftStudyLocusId`, `rightStudyLocusId` and `chromosome` columns.
=======
            loci_to_overlap (DataFrame): containing `studyLocusId`, `studyType`, `chromosome`, `tagVariantId`, `logABF` and `posteriorProbability` columns.
            peak_overlaps (DataFrame): containing `left_studyLocusId`, `right_studyLocusId` and `chromosome` columns.
>>>>>>> 35f79c70

        Returns:
            StudyLocusOverlap: Pairs of overlapping study-locus with aligned tags.
        """
        # Complete information about all tags in the left study-locus of the overlap
        stats_cols = [
            "logABF",
            "posteriorProbability",
            "beta",
            "pValueMantissa",
            "pValueExponent",
        ]
        overlapping_left = loci_to_overlap.select(
            f.col("chromosome"),
            f.col("tagVariantId"),
            f.col("studyLocusId").alias("leftStudyLocusId"),
            *[f.col(col).alias(f"left_{col}") for col in stats_cols],
        ).join(peak_overlaps, on=["chromosome", "leftStudyLocusId"], how="inner")

        # Complete information about all tags in the right study-locus of the overlap
        overlapping_right = loci_to_overlap.select(
            f.col("chromosome"),
            f.col("tagVariantId"),
            f.col("studyLocusId").alias("rightStudyLocusId"),
            *[f.col(col).alias(f"right_{col}") for col in stats_cols],
        ).join(peak_overlaps, on=["chromosome", "rightStudyLocusId"], how="inner")

        # Include information about all tag variants in both study-locus aligned by tag variant id
        overlaps = overlapping_left.join(
            overlapping_right,
            on=[
                "chromosome",
                "rightStudyLocusId",
                "leftStudyLocusId",
                "tagVariantId",
            ],
            how="outer",
        ).select(
            "leftStudyLocusId",
            "rightStudyLocusId",
            "chromosome",
            "tagVariantId",
            f.struct(
                *[f"left_{e}" for e in stats_cols] + [f"right_{e}" for e in stats_cols]
            ).alias("statistics"),
        )
        return StudyLocusOverlap(
            _df=overlaps,
            _schema=StudyLocusOverlap.get_schema(),
        )

    @staticmethod
    def _update_quality_flag(
        qc: Column, flag_condition: Column, flag_text: StudyLocusQualityCheck
    ) -> Column:
        """Update the provided quality control list with a new flag if condition is met.

        Args:
            qc (Column): Array column with the current list of qc flags.
            flag_condition (Column): This is a column of booleans, signing which row should be flagged
            flag_text (StudyLocusQualityCheck): Text for the new quality control flag

        Returns:
            Column: Array column with the updated list of qc flags.
        """
        qc = f.when(qc.isNull(), f.array()).otherwise(qc)
        return f.when(
            flag_condition,
            f.array_union(qc, f.array(f.lit(flag_text.value))),
        ).otherwise(qc)

    @staticmethod
    def _filter_credible_set(credible_set: Column) -> Column:
        """Filter credible set to only contain variants that belong to the 95% credible set.

        Args:
            credible_set (Column): Credible set column containing all variants in the LD set.

        Returns:
            Column: Filtered credible set column.

        Example:
            >>> df = spark.createDataFrame([([{"variantId": "varA", "is95CredibleSet": True}, {"variantId": "varB", "is95CredibleSet": False}],)], "locus: array<struct<variantId: string, is95CredibleSet: boolean>>")
            >>> df.select(StudyLocus._filter_credible_set(f.col("locus")).alias("filtered")).show(truncate=False)
            +--------------+
            |filtered      |
            +--------------+
            |[{varA, true}]|
            +--------------+
            <BLANKLINE>
        """
        return f.filter(credible_set, lambda x: x["is95CredibleSet"])

    @staticmethod
    def assign_study_locus_id(study_id_col: Column, variant_id_col: Column) -> Column:
        """Hashes a column with a variant ID and a study ID to extract a consistent studyLocusId.

        Args:
            study_id_col (Column): column name with a study ID
            variant_id_col (Column): column name with a variant ID

        Returns:
            Column: column with a study locus ID

        Examples:
            >>> df = spark.createDataFrame([("GCST000001", "1_1000_A_C"), ("GCST000002", "1_1000_A_C")]).toDF("studyId", "variantId")
            >>> df.withColumn("study_locus_id", StudyLocus.assign_study_locus_id(*[f.col("variantId"), f.col("studyId")])).show()
            +----------+----------+--------------------+
            |   studyId| variantId|      study_locus_id|
            +----------+----------+--------------------+
            |GCST000001|1_1000_A_C| 7437284926964690765|
            |GCST000002|1_1000_A_C|-7653912547667845377|
            +----------+----------+--------------------+
            <BLANKLINE>
        """
        return f.xxhash64(*[study_id_col, variant_id_col]).alias("studyLocusId")

    @classmethod
    def get_schema(cls: type[StudyLocus]) -> StructType:
        """Provides the schema for the StudyLocus dataset."""
        return parse_spark_schema("study_locus.json")

    def credible_set(
        self: StudyLocus,
        credible_interval: CredibleInterval,
    ) -> StudyLocus:
        """Filter study-locus tag variants based on given credible interval.

        Args:
            credible_interval (CredibleInterval): Credible interval to filter for.

        Returns:
            StudyLocus: Filtered study-locus dataset.
        """
        self.df = self._df.withColumn(
            "locus",
            f.expr(f"filter(locus, tag -> (tag.{credible_interval.value}))"),
        )
        return self

    def find_overlaps(self: StudyLocus, study_index: StudyIndex) -> StudyLocusOverlap:
        """Calculate overlapping study-locus.

        Find overlapping study-locus that share at least one tagging variant. All GWAS-GWAS and all GWAS-Molecular traits are computed with the Molecular traits always
        appearing on the right side.

        Args:
            study_index (StudyIndex): Study index to resolve study types.

        Returns:
            StudyLocusOverlap: Pairs of overlapping study-locus with aligned tags.
        """
        loci_to_overlap = (
            self.df.join(study_index.study_type_lut(), on="studyId", how="inner")
            .withColumn("locus", f.explode("locus"))
            .select(
                "studyLocusId",
                "studyType",
                "chromosome",
                f.col("locus.variantId").alias("tagVariantId"),
                f.col("locus.logABF").alias("logABF"),
                f.col("locus.posteriorProbability").alias("posteriorProbability"),
                f.col("locus.pValueMantissa").alias("pValueMantissa"),
                f.col("locus.pValueExponent").alias("pValueExponent"),
                f.col("locus.beta").alias("beta"),
            )
            .persist()
        )

        # overlapping study-locus
        peak_overlaps = self._overlapping_peaks(loci_to_overlap)

        # study-locus overlap by aligning overlapping variants
        return self._align_overlapping_tags(loci_to_overlap, peak_overlaps)

    def unique_lead_tag_variants(self: StudyLocus) -> DataFrame:
        """All unique lead and tag variants contained in the `StudyLocus` dataframe.

        Returns:
            DataFrame: A dataframe containing `variantId` and `chromosome` columns.
        """
        lead_tags = (
            self.df.select(
                f.col("variantId"),
                f.col("chromosome"),
                f.explode("ldSet.tagVariantId").alias("tagVariantId"),
            )
            .repartition("chromosome")
            .persist()
        )
        return (
            lead_tags.select("variantId", "chromosome")
            .union(
                lead_tags.select(f.col("tagVariantId").alias("variantId"), "chromosome")
            )
            .distinct()
        )

    def neglog_pvalue(self: StudyLocus) -> Column:
        """Returns the negative log p-value.

        Returns:
            Column: Negative log p-value
        """
        return calculate_neglog_pvalue(
            self.df.pValueMantissa,
            self.df.pValueExponent,
        )

    def annotate_credible_sets(self: StudyLocus) -> StudyLocus:
        """Annotate study-locus dataset with credible set flags.

        Sorts the array in the `locus` column elements by their `posteriorProbability` values in descending order and adds
        `is95CredibleSet` and `is99CredibleSet` fields to the elements, indicating which are the tagging variants whose cumulative sum
        of their `posteriorProbability` values is below 0.95 and 0.99, respectively.

        Returns:
            StudyLocus: including annotation on `is95CredibleSet` and `is99CredibleSet`.
        """
        self.df = (
            self.df.withColumn(
                # Sort credible set by posterior probability in descending order
                "locus",
                f.when(
                    f.size(f.col("locus")) > 0,
                    order_array_of_structs_by_field("locus", "posteriorProbability"),
                ).when(f.size(f.col("locus")) == 0, f.col("locus")),
            )
            .withColumn(
                # Calculate array of cumulative sums of posterior probabilities to determine which variants are in the 95% and 99% credible sets
                # and zip the cumulative sums array with the credible set array to add the flags
                "locus",
                f.when(
                    f.size(f.col("locus")) > 0,
                    f.zip_with(
                        f.col("locus"),
                        f.transform(
                            f.sequence(f.lit(1), f.size(f.col("locus"))),
                            lambda index: f.aggregate(
                                f.slice(
                                    # By using `index - 1` we introduce a value of `0.0` in the cumulative sums array. to ensure that the last variant
                                    # that exceeds the 0.95 threshold is included in the cumulative sum, as its probability is necessary to satisfy the threshold.
                                    f.col("locus.posteriorProbability"),
                                    1,
                                    index - 1,
                                ),
                                f.lit(0.0),
                                lambda acc, el: acc + el,
                            ),
                        ),
                        lambda struct_e, acc: struct_e.withField(
                            CredibleInterval.IS95.value, acc < 0.95
                        ).withField(CredibleInterval.IS99.value, acc < 0.99),
                    ),
                ).when(f.size(f.col("locus")) == 0, f.col("locus")),
            )
            .withColumn("locus", StudyLocus._filter_credible_set(f.col("locus")))
        )
        return self

    def clump(self: StudyLocus) -> StudyLocus:
        """Perform LD clumping of the studyLocus.

        Evaluates whether a lead variant is linked to a tag (with lowest p-value) in the same studyLocus dataset.

        Returns:
            StudyLocus: with empty credible sets for linked variants and QC flag.
        """
        self.df = (
            self.df.withColumn(
                "is_lead_linked",
                LDclumping._is_lead_linked(
                    self.df.studyId,
                    self.df.variantId,
                    self.df.pValueExponent,
                    self.df.pValueMantissa,
                    self.df.ldSet,
                ),
            )
            .withColumn(
                "ldSet",
                f.when(f.col("is_lead_linked"), f.array()).otherwise(f.col("ldSet")),
            )
            .withColumn(
                "qualityControls",
                StudyLocus._update_quality_flag(
                    f.col("qualityControls"),
                    f.col("is_lead_linked"),
                    StudyLocusQualityCheck.LD_CLUMPED,
                ),
            )
            .drop("is_lead_linked")
        )
        return self


class StudyLocusGWASCatalog(StudyLocus):
    """Study-locus dataset derived from GWAS Catalog."""

    @staticmethod
    def _parse_pvalue(pvalue: Column) -> tuple[Column, Column]:
        """Parse p-value column.

        Args:
            pvalue (Column): p-value [string]

        Returns:
            tuple[Column, Column]: p-value mantissa and exponent

        Example:
            >>> import pyspark.sql.types as t
            >>> d = [("1.0"), ("0.5"), ("1E-20"), ("3E-3"), ("1E-1000")]
            >>> df = spark.createDataFrame(d, t.StringType())
            >>> df.select('value',*StudyLocusGWASCatalog._parse_pvalue(f.col('value'))).show()
            +-------+--------------+--------------+
            |  value|pValueMantissa|pValueExponent|
            +-------+--------------+--------------+
            |    1.0|           1.0|             1|
            |    0.5|           0.5|             1|
            |  1E-20|           1.0|           -20|
            |   3E-3|           3.0|            -3|
            |1E-1000|           1.0|         -1000|
            +-------+--------------+--------------+
            <BLANKLINE>

        """
        split = f.split(pvalue, "E")
        return split.getItem(0).cast("float").alias("pValueMantissa"), f.coalesce(
            split.getItem(1).cast("integer"), f.lit(1)
        ).alias("pValueExponent")

    @staticmethod
    def _normalise_pvaluetext(p_value_text: Column) -> Column:
        """Normalised p-value text column to a standardised format.

        For cases where there is no mapping, the value is set to null.

        Args:
            p_value_text (Column): `pValueText` column from GWASCatalog

        Returns:
            Column: Array column after using GWAS Catalog mappings. There might be multiple mappings for a single p-value text.

        Example:
            >>> import pyspark.sql.types as t
            >>> d = [("European Ancestry"), ("African ancestry"), ("Alzheimer’s Disease"), ("(progression)"), (""), (None)]
            >>> df = spark.createDataFrame(d, t.StringType())
            >>> df.withColumn('normalised', StudyLocusGWASCatalog._normalise_pvaluetext(f.col('value'))).show()
            +-------------------+----------+
            |              value|normalised|
            +-------------------+----------+
            |  European Ancestry|      [EA]|
            |   African ancestry|      [AA]|
            |Alzheimer’s Disease|      [AD]|
            |      (progression)|      null|
            |                   |      null|
            |               null|      null|
            +-------------------+----------+
            <BLANKLINE>

        """
        # GWAS Catalog to p-value mapping
        json_dict = json.loads(
            pkg_resources.read_text(data, "gwas_pValueText_map.json", encoding="utf-8")
        )
        map_expr = f.create_map(*[f.lit(x) for x in chain(*json_dict.items())])

        splitted_col = f.split(f.regexp_replace(p_value_text, r"[\(\)]", ""), ",")
        mapped_col = f.transform(splitted_col, lambda x: map_expr[x])
        return f.when(f.forall(mapped_col, lambda x: x.isNull()), None).otherwise(
            mapped_col
        )

    @staticmethod
    def _normalise_risk_allele(risk_allele: Column) -> Column:
        """Normalised risk allele column to a standardised format.

        If multiple risk alleles are present, the first one is returned.

        Args:
            risk_allele (Column): `riskAllele` column from GWASCatalog

        Returns:
            Column: mapped using GWAS Catalog mapping

        Example:
            >>> import pyspark.sql.types as t
            >>> d = [("rs1234-A-G"), ("rs1234-A"), ("rs1234-A; rs1235-G")]
            >>> df = spark.createDataFrame(d, t.StringType())
            >>> df.withColumn('normalised', StudyLocusGWASCatalog._normalise_risk_allele(f.col('value'))).show()
            +------------------+----------+
            |             value|normalised|
            +------------------+----------+
            |        rs1234-A-G|         A|
            |          rs1234-A|         A|
            |rs1234-A; rs1235-G|         A|
            +------------------+----------+
            <BLANKLINE>

        """
        # GWAS Catalog to risk allele mapping
        return f.split(f.split(risk_allele, "; ").getItem(0), "-").getItem(1)

    @staticmethod
    def _collect_rsids(
        snp_id: Column, snp_id_current: Column, risk_allele: Column
    ) -> Column:
        """It takes three columns, and returns an array of distinct values from those columns.

        Args:
            snp_id (Column): The original snp id from the GWAS catalog.
            snp_id_current (Column): The current snp id field is just a number at the moment (stored as a string). Adding 'rs' prefix if looks good.
            risk_allele (Column): The risk allele for the SNP.

        Returns:
            An array of distinct values.
        """
        # The current snp id field is just a number at the moment (stored as a string). Adding 'rs' prefix if looks good.
        snp_id_current = f.when(
            snp_id_current.rlike("^[0-9]*$"),
            f.format_string("rs%s", snp_id_current),
        )
        # Cleaning risk allele:
        risk_allele = f.split(risk_allele, "-").getItem(0)

        # Collecting all values:
        return f.array_distinct(f.array(snp_id, snp_id_current, risk_allele))

    @staticmethod
    def _map_to_variant_annotation_variants(
        gwas_associations: DataFrame, variant_annotation: VariantAnnotation
    ) -> DataFrame:
        """Add variant metadata in associations.

        Args:
            gwas_associations (DataFrame): raw GWAS Catalog associations
            variant_annotation (VariantAnnotation): variant annotation dataset

        Returns:
            DataFrame: GWAS Catalog associations data including `variantId`, `referenceAllele`,
            `alternateAllele`, `chromosome`, `position` with variant metadata
        """
        # Subset of GWAS Catalog associations required for resolving variant IDs:
        gwas_associations_subset = gwas_associations.select(
            "studyLocusId",
            f.col("CHR_ID").alias("chromosome"),
            f.col("CHR_POS").cast(IntegerType()).alias("position"),
            # List of all SNPs associated with the variant
            StudyLocusGWASCatalog._collect_rsids(
                f.split(f.col("SNPS"), "; ").getItem(0),
                f.col("SNP_ID_CURRENT"),
                f.split(f.col("STRONGEST SNP-RISK ALLELE"), "; ").getItem(0),
            ).alias("rsIdsGwasCatalog"),
            StudyLocusGWASCatalog._normalise_risk_allele(
                f.col("STRONGEST SNP-RISK ALLELE")
            ).alias("riskAllele"),
        )

        # Subset of variant annotation required for GWAS Catalog annotations:
        va_subset = variant_annotation.df.select(
            "variantId",
            "chromosome",
            "position",
            f.col("rsIds").alias("rsIdsGnomad"),
            "referenceAllele",
            "alternateAllele",
            "alleleFrequencies",
            variant_annotation.max_maf().alias("maxMaf"),
        ).join(
            f.broadcast(
                gwas_associations_subset.select("chromosome", "position").distinct()
            ),
            on=["chromosome", "position"],
            how="inner",
        )

        # Semi-resolved ids (still contains duplicates when conclusion was not possible to make
        # based on rsIds or allele concordance)
        filtered_associations = (
            gwas_associations_subset.join(
                f.broadcast(va_subset),
                on=["chromosome", "position"],
                how="left",
            )
            .withColumn(
                "rsIdFilter",
                StudyLocusGWASCatalog._flag_mappings_to_retain(
                    f.col("studyLocusId"),
                    StudyLocusGWASCatalog._compare_rsids(
                        f.col("rsIdsGnomad"), f.col("rsIdsGwasCatalog")
                    ),
                ),
            )
            .withColumn(
                "concordanceFilter",
                StudyLocusGWASCatalog._flag_mappings_to_retain(
                    f.col("studyLocusId"),
                    StudyLocusGWASCatalog._check_concordance(
                        f.col("riskAllele"),
                        f.col("referenceAllele"),
                        f.col("alternateAllele"),
                    ),
                ),
            )
            .filter(
                # Filter out rows where GWAS Catalog rsId does not match with GnomAD rsId,
                # but there is corresponding variant for the same association
                f.col("rsIdFilter")
                # or filter out rows where GWAS Catalog alleles are not concordant with GnomAD alleles,
                # but there is corresponding variant for the same association
                | f.col("concordanceFilter")
            )
        )

        # Keep only highest maxMaf variant per studyLocusId
        fully_mapped_associations = get_record_with_maximum_value(
            filtered_associations, grouping_col="studyLocusId", sorting_col="maxMaf"
        ).select(
            "studyLocusId",
            "variantId",
            "referenceAllele",
            "alternateAllele",
            "chromosome",
            "position",
        )

        return gwas_associations.join(
            fully_mapped_associations, on="studyLocusId", how="left"
        )

    @staticmethod
    def _compare_rsids(gnomad: Column, gwas: Column) -> Column:
        """If the intersection of the two arrays is greater than 0, return True, otherwise return False.

        Args:
            gnomad (Column): rsids from gnomad
            gwas (Column): rsids from the GWAS Catalog

        Returns:
            A boolean column that is true if the GnomAD rsIDs can be found in the GWAS rsIDs.

        Examples:
            >>> d = [
            ...    (1, ["rs123", "rs523"], ["rs123"]),
            ...    (2, [], ["rs123"]),
            ...    (3, ["rs123", "rs523"], []),
            ...    (4, [], []),
            ... ]
            >>> df = spark.createDataFrame(d, ['associationId', 'gnomad', 'gwas'])
            >>> df.withColumn("rsid_matches", StudyLocusGWASCatalog._compare_rsids(f.col("gnomad"),f.col('gwas'))).show()
            +-------------+--------------+-------+------------+
            |associationId|        gnomad|   gwas|rsid_matches|
            +-------------+--------------+-------+------------+
            |            1|[rs123, rs523]|[rs123]|        true|
            |            2|            []|[rs123]|       false|
            |            3|[rs123, rs523]|     []|       false|
            |            4|            []|     []|       false|
            +-------------+--------------+-------+------------+
            <BLANKLINE>

        """
        return f.when(f.size(f.array_intersect(gnomad, gwas)) > 0, True).otherwise(
            False
        )

    @staticmethod
    def _flag_mappings_to_retain(
        association_id: Column, filter_column: Column
    ) -> Column:
        """Flagging mappings to drop for each association.

        Some associations have multiple mappings. Some has matching rsId others don't. We only
        want to drop the non-matching mappings, when a matching is available for the given association.
        This logic can be generalised for other measures eg. allele concordance.

        Args:
            association_id (Column): association identifier column
            filter_column (Column): boolean col indicating to keep a mapping

        Returns:
            A column with a boolean value.

        Examples:
        >>> d = [
        ...    (1, False),
        ...    (1, False),
        ...    (2, False),
        ...    (2, True),
        ...    (3, True),
        ...    (3, True),
        ... ]
        >>> df = spark.createDataFrame(d, ['associationId', 'filter'])
        >>> df.withColumn("isConcordant", StudyLocusGWASCatalog._flag_mappings_to_retain(f.col("associationId"),f.col('filter'))).show()
        +-------------+------+------------+
        |associationId|filter|isConcordant|
        +-------------+------+------------+
        |            1| false|        true|
        |            1| false|        true|
        |            2| false|       false|
        |            2|  true|        true|
        |            3|  true|        true|
        |            3|  true|        true|
        +-------------+------+------------+
        <BLANKLINE>

        """
        w = Window.partitionBy(association_id)

        # Generating a boolean column informing if the filter column contains true anywhere for the association:
        aggregated_filter = f.when(
            f.array_contains(f.collect_set(filter_column).over(w), True), True
        ).otherwise(False)

        # Generate a filter column:
        return f.when(aggregated_filter & (~filter_column), False).otherwise(True)

    @staticmethod
    def _check_concordance(
        risk_allele: Column, reference_allele: Column, alternate_allele: Column
    ) -> Column:
        """A function to check if the risk allele is concordant with the alt or ref allele.

        If the risk allele is the same as the reference or alternate allele, or if the reverse complement of
        the risk allele is the same as the reference or alternate allele, then the allele is concordant.
        If no mapping is available (ref/alt is null), the function returns True.

        Args:
            risk_allele (Column): The allele that is associated with the risk of the disease.
            reference_allele (Column): The reference allele from the GWAS catalog
            alternate_allele (Column): The alternate allele of the variant.

        Returns:
            A boolean column that is True if the risk allele is the same as the reference or alternate allele,
            or if the reverse complement of the risk allele is the same as the reference or alternate allele.

        Examples:
            >>> d = [
            ...     ('A', 'A', 'G'),
            ...     ('A', 'T', 'G'),
            ...     ('A', 'C', 'G'),
            ...     ('A', 'A', '?'),
            ...     (None, None, 'A'),
            ... ]
            >>> df = spark.createDataFrame(d, ['riskAllele', 'referenceAllele', 'alternateAllele'])
            >>> df.withColumn("isConcordant", StudyLocusGWASCatalog._check_concordance(f.col("riskAllele"),f.col('referenceAllele'), f.col('alternateAllele'))).show()
            +----------+---------------+---------------+------------+
            |riskAllele|referenceAllele|alternateAllele|isConcordant|
            +----------+---------------+---------------+------------+
            |         A|              A|              G|        true|
            |         A|              T|              G|        true|
            |         A|              C|              G|       false|
            |         A|              A|              ?|        true|
            |      null|           null|              A|        true|
            +----------+---------------+---------------+------------+
            <BLANKLINE>

        """
        # Calculating the reverse complement of the risk allele:
        risk_allele_reverse_complement = f.when(
            risk_allele.rlike(r"^[ACTG]+$"),
            f.reverse(f.translate(risk_allele, "ACTG", "TGAC")),
        ).otherwise(risk_allele)

        # OK, is the risk allele or the reverse complent is the same as the mapped alleles:
        return (
            f.when(
                (risk_allele == reference_allele) | (risk_allele == alternate_allele),
                True,
            )
            # If risk allele is found on the negative strand:
            .when(
                (risk_allele_reverse_complement == reference_allele)
                | (risk_allele_reverse_complement == alternate_allele),
                True,
            )
            # If risk allele is ambiguous, still accepted: < This condition could be reconsidered
            .when(risk_allele == "?", True)
            # If the association could not be mapped we keep it:
            .when(reference_allele.isNull(), True)
            # Allele is discordant:
            .otherwise(False)
        )

    @staticmethod
    def _get_reverse_complement(allele_col: Column) -> Column:
        """A function to return the reverse complement of an allele column.

        It takes a string and returns the reverse complement of that string if it's a DNA sequence,
        otherwise it returns the original string. Assumes alleles in upper case.

        Args:
            allele_col (Column): The column containing the allele to reverse complement.

        Returns:
            A column that is the reverse complement of the allele column.

        Examples:
            >>> d = [{"allele": 'A'}, {"allele": 'T'},{"allele": 'G'}, {"allele": 'C'},{"allele": 'AC'}, {"allele": 'GTaatc'},{"allele": '?'}, {"allele": None}]
            >>> df = spark.createDataFrame(d)
            >>> df.withColumn("revcom_allele", StudyLocusGWASCatalog._get_reverse_complement(f.col("allele"))).show()
            +------+-------------+
            |allele|revcom_allele|
            +------+-------------+
            |     A|            T|
            |     T|            A|
            |     G|            C|
            |     C|            G|
            |    AC|           GT|
            |GTaatc|       GATTAC|
            |     ?|            ?|
            |  null|         null|
            +------+-------------+
            <BLANKLINE>

        """
        allele_col = f.upper(allele_col)
        return f.when(
            allele_col.rlike("[ACTG]+"),
            f.reverse(f.translate(allele_col, "ACTG", "TGAC")),
        ).otherwise(allele_col)

    @staticmethod
    def _effect_needs_harmonisation(
        risk_allele: Column, reference_allele: Column
    ) -> Column:
        """A function to check if the effect allele needs to be harmonised.

        Args:
            risk_allele (Column): Risk allele column
            reference_allele (Column): Effect allele column

        Returns:
            A boolean column indicating if the effect allele needs to be harmonised.

        Examples:
            >>> d = [{"risk": 'A', "reference": 'A'}, {"risk": 'A', "reference": 'T'}, {"risk": 'AT', "reference": 'TA'}, {"risk": 'AT', "reference": 'AT'}]
            >>> df = spark.createDataFrame(d)
            >>> df.withColumn("needs_harmonisation", StudyLocusGWASCatalog._effect_needs_harmonisation(f.col("risk"), f.col("reference"))).show()
            +---------+----+-------------------+
            |reference|risk|needs_harmonisation|
            +---------+----+-------------------+
            |        A|   A|               true|
            |        T|   A|               true|
            |       TA|  AT|              false|
            |       AT|  AT|               true|
            +---------+----+-------------------+
            <BLANKLINE>

        """
        return (risk_allele == reference_allele) | (
            risk_allele
            == StudyLocusGWASCatalog._get_reverse_complement(reference_allele)
        )

    @staticmethod
    def _are_alleles_palindromic(
        reference_allele: Column, alternate_allele: Column
    ) -> Column:
        """A function to check if the alleles are palindromic.

        Args:
            reference_allele (Column): Reference allele column
            alternate_allele (Column): Alternate allele column

        Returns:
            A boolean column indicating if the alleles are palindromic.

        Examples:
            >>> d = [{"reference": 'A', "alternate": 'T'}, {"reference": 'AT', "alternate": 'AG'}, {"reference": 'AT', "alternate": 'AT'}, {"reference": 'CATATG', "alternate": 'CATATG'}, {"reference": '-', "alternate": None}]
            >>> df = spark.createDataFrame(d)
            >>> df.withColumn("is_palindromic", StudyLocusGWASCatalog._are_alleles_palindromic(f.col("reference"), f.col("alternate"))).show()
            +---------+---------+--------------+
            |alternate|reference|is_palindromic|
            +---------+---------+--------------+
            |        T|        A|          true|
            |       AG|       AT|         false|
            |       AT|       AT|          true|
            |   CATATG|   CATATG|          true|
            |     null|        -|         false|
            +---------+---------+--------------+
            <BLANKLINE>

        """
        revcomp = StudyLocusGWASCatalog._get_reverse_complement(alternate_allele)
        return (
            f.when(reference_allele == revcomp, True)
            .when(revcomp.isNull(), False)
            .otherwise(False)
        )

    @staticmethod
    def _harmonise_beta(
        risk_allele: Column,
        reference_allele: Column,
        alternate_allele: Column,
        effect_size: Column,
        confidence_interval: Column,
    ) -> Column:
        """A function to extract the beta value from the effect size and confidence interval.

        If the confidence interval contains the word "increase" or "decrease" it indicates, we are dealing with betas.
        If it's "increase" and the effect size needs to be harmonized, then multiply the effect size by -1

        Args:
            risk_allele (Column): Risk allele column
            reference_allele (Column): Reference allele column
            alternate_allele (Column): Alternate allele column
            effect_size (Column): GWAS Catalog effect size column
            confidence_interval (Column): GWAS Catalog confidence interval column

        Returns:
            A column containing the beta value.
        """
        return (
            f.when(
                StudyLocusGWASCatalog._are_alleles_palindromic(
                    reference_allele, alternate_allele
                ),
                None,
            )
            .when(
                (
                    StudyLocusGWASCatalog._effect_needs_harmonisation(
                        risk_allele, reference_allele
                    )
                    & confidence_interval.contains("increase")
                )
                | (
                    ~StudyLocusGWASCatalog._effect_needs_harmonisation(
                        risk_allele, reference_allele
                    )
                    & confidence_interval.contains("decrease")
                ),
                -effect_size,
            )
            .otherwise(effect_size)
            .cast(DoubleType())
        )

    @staticmethod
    def _harmonise_beta_ci(
        risk_allele: Column,
        reference_allele: Column,
        alternate_allele: Column,
        effect_size: Column,
        confidence_interval: Column,
        p_value: Column,
        direction: str,
    ) -> Column:
        """Calculating confidence intervals for beta values.

        Args:
            risk_allele (Column): Risk allele column
            reference_allele (Column): Reference allele column
            alternate_allele (Column): Alternate allele column
            effect_size (Column): GWAS Catalog effect size column
            confidence_interval (Column): GWAS Catalog confidence interval column
            p_value (Column): GWAS Catalog p-value column
            direction (str): This is the direction of the confidence interval. It can be either "upper" or "lower".

        Returns:
            The upper and lower bounds of the confidence interval for the beta coefficient.
        """
        zscore_95 = f.lit(1.96)
        beta = StudyLocusGWASCatalog._harmonise_beta(
            risk_allele,
            reference_allele,
            alternate_allele,
            effect_size,
            confidence_interval,
        )
        zscore = pvalue_to_zscore(p_value)
        return (
            f.when(f.lit(direction) == "upper", beta + f.abs(zscore_95 * beta) / zscore)
            .when(f.lit(direction) == "lower", beta - f.abs(zscore_95 * beta) / zscore)
            .otherwise(None)
        )

    @staticmethod
    def _harmonise_odds_ratio(
        risk_allele: Column,
        reference_allele: Column,
        alternate_allele: Column,
        effect_size: Column,
        confidence_interval: Column,
    ) -> Column:
        """Harmonizing odds ratio.

        Args:
            risk_allele (Column): Risk allele column
            reference_allele (Column): Reference allele column
            alternate_allele (Column): Alternate allele column
            effect_size (Column): GWAS Catalog effect size column
            confidence_interval (Column): GWAS Catalog confidence interval column

        Returns:
            A column with the odds ratio, or 1/odds_ratio if harmonization required.
        """
        return (
            f.when(
                StudyLocusGWASCatalog._are_alleles_palindromic(
                    reference_allele, alternate_allele
                ),
                None,
            )
            .when(
                (
                    StudyLocusGWASCatalog._effect_needs_harmonisation(
                        risk_allele, reference_allele
                    )
                    & ~confidence_interval.rlike("|".join(["decrease", "increase"]))
                ),
                1 / effect_size,
            )
            .otherwise(effect_size)
            .cast(DoubleType())
        )

    @staticmethod
    def _harmonise_odds_ratio_ci(
        risk_allele: Column,
        reference_allele: Column,
        alternate_allele: Column,
        effect_size: Column,
        confidence_interval: Column,
        p_value: Column,
        direction: str,
    ) -> Column:
        """Calculating confidence intervals for beta values.

        Args:
            risk_allele (Column): Risk allele column
            reference_allele (Column): Reference allele column
            alternate_allele (Column): Alternate allele column
            effect_size (Column): GWAS Catalog effect size column
            confidence_interval (Column): GWAS Catalog confidence interval column
            p_value (Column): GWAS Catalog p-value column
            direction (str): This is the direction of the confidence interval. It can be either "upper" or "lower".

        Returns:
            The upper and lower bounds of the 95% confidence interval for the odds ratio.
        """
        zscore_95 = f.lit(1.96)
        odds_ratio = StudyLocusGWASCatalog._harmonise_odds_ratio(
            risk_allele,
            reference_allele,
            alternate_allele,
            effect_size,
            confidence_interval,
        )
        odds_ratio_estimate = f.log(odds_ratio)
        zscore = pvalue_to_zscore(p_value)
        odds_ratio_se = odds_ratio_estimate / zscore
        return f.when(
            f.lit(direction) == "upper",
            f.exp(odds_ratio_estimate + f.abs(zscore_95 * odds_ratio_se)),
        ).when(
            f.lit(direction) == "lower",
            f.exp(odds_ratio_estimate - f.abs(zscore_95 * odds_ratio_se)),
        )

    @staticmethod
    def _concatenate_substudy_description(
        association_trait: Column, pvalue_text: Column, mapped_trait_uri: Column
    ) -> Column:
        """Substudy description parsing. Complex string containing metadata about the substudy (e.g. QTL, specific EFO, etc.).

        Args:
            association_trait (Column): GWAS Catalog association trait column
            pvalue_text (Column): GWAS Catalog p-value text column
            mapped_trait_uri (Column): GWAS Catalog mapped trait URI column

        Returns:
            A column with the substudy description in the shape trait|pvaluetext1_pvaluetext2|EFO1_EFO2.

        Examples:
        >>> df = spark.createDataFrame([
        ...    ("Height", "http://www.ebi.ac.uk/efo/EFO_0000001,http://www.ebi.ac.uk/efo/EFO_0000002", "European Ancestry"),
        ...    ("Schizophrenia", "http://www.ebi.ac.uk/efo/MONDO_0005090", None)],
        ...    ["association_trait", "mapped_trait_uri", "pvalue_text"]
        ... )
        >>> df.withColumn('substudy_description', StudyLocusGWASCatalog._concatenate_substudy_description(df.association_trait, df.pvalue_text, df.mapped_trait_uri)).show(truncate=False)
        +-----------------+-------------------------------------------------------------------------+-----------------+------------------------------------------+
        |association_trait|mapped_trait_uri                                                         |pvalue_text      |substudy_description                      |
        +-----------------+-------------------------------------------------------------------------+-----------------+------------------------------------------+
        |Height           |http://www.ebi.ac.uk/efo/EFO_0000001,http://www.ebi.ac.uk/efo/EFO_0000002|European Ancestry|Height|EA|EFO_0000001/EFO_0000002         |
        |Schizophrenia    |http://www.ebi.ac.uk/efo/MONDO_0005090                                   |null             |Schizophrenia|no_pvalue_text|MONDO_0005090|
        +-----------------+-------------------------------------------------------------------------+-----------------+------------------------------------------+
        <BLANKLINE>
        """
        p_value_text = f.coalesce(
            StudyLocusGWASCatalog._normalise_pvaluetext(pvalue_text),
            f.array(f.lit("no_pvalue_text")),
        )
        return f.concat_ws(
            "|",
            association_trait,
            f.concat_ws(
                "/",
                p_value_text,
            ),
            f.concat_ws(
                "/",
                parse_efos(mapped_trait_uri),
            ),
        )

    @staticmethod
    def _qc_all(
        qc: Column,
        chromosome: Column,
        position: Column,
        reference_allele: Column,
        alternate_allele: Column,
        strongest_snp_risk_allele: Column,
        p_value_mantissa: Column,
        p_value_exponent: Column,
        p_value_cutoff: float,
    ) -> Column:
        """Flag associations that fail any QC.

        Args:
            qc (Column): QC column
            chromosome (Column): Chromosome column
            position (Column): Position column
            reference_allele (Column): Reference allele column
            alternate_allele (Column): Alternate allele column
            strongest_snp_risk_allele (Column): Strongest SNP risk allele column
            p_value_mantissa (Column): P-value mantissa column
            p_value_exponent (Column): P-value exponent column
            p_value_cutoff (float): P-value cutoff

        Returns:
            Column: Updated QC column with flag.
        """
        qc = StudyLocusGWASCatalog._qc_variant_interactions(
            qc, strongest_snp_risk_allele
        )
        qc = StudyLocusGWASCatalog._qc_subsignificant_associations(
            qc, p_value_mantissa, p_value_exponent, p_value_cutoff
        )
        qc = StudyLocusGWASCatalog._qc_genomic_location(qc, chromosome, position)
        qc = StudyLocusGWASCatalog._qc_variant_inconsistencies(
            qc, chromosome, position, strongest_snp_risk_allele
        )
        qc = StudyLocusGWASCatalog._qc_unmapped_variants(qc, alternate_allele)
        qc = StudyLocusGWASCatalog._qc_palindromic_alleles(
            qc, reference_allele, alternate_allele
        )
        return qc

    @staticmethod
    def _qc_variant_interactions(
        qc: Column, strongest_snp_risk_allele: Column
    ) -> Column:
        """Flag associations based on variant x variant interactions.

        Args:
            qc (Column): QC column
            strongest_snp_risk_allele (Column): Column with the strongest SNP risk allele

        Returns:
            Column: Updated QC column with flag.
        """
        return StudyLocusGWASCatalog._update_quality_flag(
            qc,
            strongest_snp_risk_allele.contains(";"),
            StudyLocusQualityCheck.COMPOSITE_FLAG,
        )

    @staticmethod
    def _qc_subsignificant_associations(
        qc: Column,
        p_value_mantissa: Column,
        p_value_exponent: Column,
        pvalue_cutoff: float,
    ) -> Column:
        """Flag associations below significant threshold.

        Args:
            qc (Column): QC column
            p_value_mantissa (Column): P-value mantissa column
            p_value_exponent (Column): P-value exponent column
            pvalue_cutoff (float): association p-value cut-off

        Returns:
            Column: Updated QC column with flag.

        Examples:
            >>> import pyspark.sql.types as t
            >>> d = [{'qc': None, 'p_value_mantissa': 1, 'p_value_exponent': -7}, {'qc': None, 'p_value_mantissa': 1, 'p_value_exponent': -8}, {'qc': None, 'p_value_mantissa': 5, 'p_value_exponent': -8}, {'qc': None, 'p_value_mantissa': 1, 'p_value_exponent': -9}]
            >>> df = spark.createDataFrame(d, t.StructType([t.StructField('qc', t.ArrayType(t.StringType()), True), t.StructField('p_value_mantissa', t.IntegerType()), t.StructField('p_value_exponent', t.IntegerType())]))
            >>> df.withColumn('qc', StudyLocusGWASCatalog._qc_subsignificant_associations(f.col("qc"), f.col("p_value_mantissa"), f.col("p_value_exponent"), 5e-8)).show(truncate = False)
            +------------------------+----------------+----------------+
            |qc                      |p_value_mantissa|p_value_exponent|
            +------------------------+----------------+----------------+
            |[Subsignificant p-value]|1               |-7              |
            |[]                      |1               |-8              |
            |[]                      |5               |-8              |
            |[]                      |1               |-9              |
            +------------------------+----------------+----------------+
            <BLANKLINE>

        """
        return StudyLocus._update_quality_flag(
            qc,
            calculate_neglog_pvalue(p_value_mantissa, p_value_exponent)
            < f.lit(-np.log10(pvalue_cutoff)),
            StudyLocusQualityCheck.SUBSIGNIFICANT_FLAG,
        )

    @staticmethod
    def _qc_genomic_location(
        qc: Column, chromosome: Column, position: Column
    ) -> Column:
        """Flag associations without genomic location in GWAS Catalog.

        Args:
            qc (Column): QC column
            chromosome (Column): Chromosome column in GWAS Catalog
            position (Column): Position column in GWAS Catalog

        Returns:
            Column: Updated QC column with flag.

        Examples:
            >>> import pyspark.sql.types as t
            >>> d = [{'qc': None, 'chromosome': None, 'position': None}, {'qc': None, 'chromosome': '1', 'position': None}, {'qc': None, 'chromosome': None, 'position': 1}, {'qc': None, 'chromosome': '1', 'position': 1}]
            >>> df = spark.createDataFrame(d, schema=t.StructType([t.StructField('qc', t.ArrayType(t.StringType()), True), t.StructField('chromosome', t.StringType()), t.StructField('position', t.IntegerType())]))
            >>> df.withColumn('qc', StudyLocusGWASCatalog._qc_genomic_location(df.qc, df.chromosome, df.position)).show(truncate=False)
            +----------------------------+----------+--------+
            |qc                          |chromosome|position|
            +----------------------------+----------+--------+
            |[Incomplete genomic mapping]|null      |null    |
            |[Incomplete genomic mapping]|1         |null    |
            |[Incomplete genomic mapping]|null      |1       |
            |[]                          |1         |1       |
            +----------------------------+----------+--------+
            <BLANKLINE>

        """
        return StudyLocus._update_quality_flag(
            qc,
            position.isNull() | chromosome.isNull(),
            StudyLocusQualityCheck.NO_GENOMIC_LOCATION_FLAG,
        )

    @staticmethod
    def _qc_variant_inconsistencies(
        qc: Column,
        chromosome: Column,
        position: Column,
        strongest_snp_risk_allele: Column,
    ) -> Column:
        """Flag associations with inconsistencies in the variant annotation.

        Args:
            qc (Column): QC column
            chromosome (Column): Chromosome column in GWAS Catalog
            position (Column): Position column in GWAS Catalog
            strongest_snp_risk_allele (Column): Strongest SNP risk allele column in GWAS Catalog

        Returns:
            Column: Updated QC column with flag.
        """
        return StudyLocusGWASCatalog._update_quality_flag(
            qc,
            # Number of chromosomes does not correspond to the number of positions:
            (f.size(f.split(chromosome, ";")) != f.size(f.split(position, ";")))
            # Number of chromosome values different from riskAllele values:
            | (
                f.size(f.split(chromosome, ";"))
                != f.size(f.split(strongest_snp_risk_allele, ";"))
            ),
            StudyLocusQualityCheck.INCONSISTENCY_FLAG,
        )

    @staticmethod
    def _qc_unmapped_variants(qc: Column, alternate_allele: Column) -> Column:
        """Flag associations with variants not mapped to variantAnnotation.

        Args:
            qc (Column): QC column
            alternate_allele (Column): alternate allele

        Returns:
            Column: Updated QC column with flag.

        Example:
            >>> import pyspark.sql.types as t
            >>> d = [{'alternate_allele': 'A', 'qc': None}, {'alternate_allele': None, 'qc': None}]
            >>> schema = t.StructType([t.StructField('alternate_allele', t.StringType(), True), t.StructField('qc', t.ArrayType(t.StringType()), True)])
            >>> df = spark.createDataFrame(data=d, schema=schema)
            >>> df.withColumn("new_qc", StudyLocusGWASCatalog._qc_unmapped_variants(f.col("qc"), f.col("alternate_allele"))).show()
            +----------------+----+--------------------+
            |alternate_allele|  qc|              new_qc|
            +----------------+----+--------------------+
            |               A|null|                  []|
            |            null|null|[No mapping in Gn...|
            +----------------+----+--------------------+
            <BLANKLINE>

        """
        return StudyLocus._update_quality_flag(
            qc,
            alternate_allele.isNull(),
            StudyLocusQualityCheck.NON_MAPPED_VARIANT_FLAG,
        )

    @staticmethod
    def _qc_palindromic_alleles(
        qc: Column, reference_allele: Column, alternate_allele: Column
    ) -> Column:
        """Flag associations with palindromic variants which effects can not be harmonised.

        Args:
            qc (Column): QC column
            reference_allele (Column): reference allele
            alternate_allele (Column): alternate allele

        Returns:
            Column: Updated QC column with flag.

        Example:
            >>> import pyspark.sql.types as t
            >>> schema = t.StructType([t.StructField('reference_allele', t.StringType(), True), t.StructField('alternate_allele', t.StringType(), True), t.StructField('qc', t.ArrayType(t.StringType()), True)])
            >>> d = [{'reference_allele': 'A', 'alternate_allele': 'T', 'qc': None}, {'reference_allele': 'AT', 'alternate_allele': 'TA', 'qc': None}, {'reference_allele': 'AT', 'alternate_allele': 'AT', 'qc': None}]
            >>> df = spark.createDataFrame(data=d, schema=schema)
            >>> df.withColumn("qc", StudyLocusGWASCatalog._qc_palindromic_alleles(f.col("qc"), f.col("reference_allele"), f.col("alternate_allele"))).show(truncate=False)
            +----------------+----------------+---------------------------------------+
            |reference_allele|alternate_allele|qc                                     |
            +----------------+----------------+---------------------------------------+
            |A               |T               |[Palindrome alleles - cannot harmonize]|
            |AT              |TA              |[]                                     |
            |AT              |AT              |[Palindrome alleles - cannot harmonize]|
            +----------------+----------------+---------------------------------------+
            <BLANKLINE>

        """
        return StudyLocus._update_quality_flag(
            qc,
            StudyLocusGWASCatalog._are_alleles_palindromic(
                reference_allele, alternate_allele
            ),
            StudyLocusQualityCheck.PALINDROMIC_ALLELE_FLAG,
        )

    @classmethod
    def from_source(
        cls: type[StudyLocusGWASCatalog],
        gwas_associations: DataFrame,
        variant_annotation: VariantAnnotation,
        pvalue_threshold: float = 5e-8,
    ) -> StudyLocusGWASCatalog:
        """Read GWASCatalog associations.

        It reads the GWAS Catalog association dataset, selects and renames columns, casts columns, and
        applies some pre-defined filters on the data:

        Args:
            gwas_associations (DataFrame): GWAS Catalog raw associations dataset
            variant_annotation (VariantAnnotation): Variant annotation dataset
            pvalue_threshold (float): P-value threshold for flagging associations

        Returns:
            StudyLocusGWASCatalog: StudyLocusGWASCatalog dataset
        """
        return cls(
            _df=gwas_associations.withColumn(
                "studyLocusId", f.monotonically_increasing_id().cast(LongType())
            )
            .transform(
                # Map/harmonise variants to variant annotation dataset:
                # This function adds columns: variantId, referenceAllele, alternateAllele, chromosome, position
                lambda df: StudyLocusGWASCatalog._map_to_variant_annotation_variants(
                    df, variant_annotation
                )
            )
            .withColumn(
                # Perform all quality control checks:
                "qualityControls",
                StudyLocusGWASCatalog._qc_all(
                    f.array().alias("qualityControls"),
                    f.col("CHR_ID"),
                    f.col("CHR_POS").cast(IntegerType()),
                    f.col("referenceAllele"),
                    f.col("alternateAllele"),
                    f.col("STRONGEST SNP-RISK ALLELE"),
                    *StudyLocusGWASCatalog._parse_pvalue(f.col("P-VALUE")),
                    pvalue_threshold,
                ),
            )
            .select(
                # INSIDE STUDY-LOCUS SCHEMA:
                "studyLocusId",
                "variantId",
                # Mapped genomic location of the variant (; separated list)
                "chromosome",
                "position",
                f.col("STUDY ACCESSION").alias("studyId"),
                # beta value of the association
                StudyLocusGWASCatalog._harmonise_beta(
                    StudyLocusGWASCatalog._normalise_risk_allele(
                        f.col("STRONGEST SNP-RISK ALLELE")
                    ),
                    f.col("referenceAllele"),
                    f.col("alternateAllele"),
                    f.col("OR or BETA"),
                    f.col("95% CI (TEXT)"),
                ).alias("beta"),
                # odds ratio of the association
                StudyLocusGWASCatalog._harmonise_odds_ratio(
                    StudyLocusGWASCatalog._normalise_risk_allele(
                        f.col("STRONGEST SNP-RISK ALLELE")
                    ),
                    f.col("referenceAllele"),
                    f.col("alternateAllele"),
                    f.col("OR or BETA"),
                    f.col("95% CI (TEXT)"),
                ).alias("oddsRatio"),
                # CI lower of the beta value
                StudyLocusGWASCatalog._harmonise_beta_ci(
                    StudyLocusGWASCatalog._normalise_risk_allele(
                        f.col("STRONGEST SNP-RISK ALLELE")
                    ),
                    f.col("referenceAllele"),
                    f.col("alternateAllele"),
                    f.col("OR or BETA"),
                    f.col("95% CI (TEXT)"),
                    f.col("P-VALUE"),
                    "lower",
                ).alias("betaConfidenceIntervalLower"),
                # CI upper for the beta value
                StudyLocusGWASCatalog._harmonise_beta_ci(
                    StudyLocusGWASCatalog._normalise_risk_allele(
                        f.col("STRONGEST SNP-RISK ALLELE")
                    ),
                    f.col("referenceAllele"),
                    f.col("alternateAllele"),
                    f.col("OR or BETA"),
                    f.col("95% CI (TEXT)"),
                    f.col("P-VALUE"),
                    "upper",
                ).alias("betaConfidenceIntervalUpper"),
                # CI lower of the odds ratio value
                StudyLocusGWASCatalog._harmonise_odds_ratio_ci(
                    StudyLocusGWASCatalog._normalise_risk_allele(
                        f.col("STRONGEST SNP-RISK ALLELE")
                    ),
                    f.col("referenceAllele"),
                    f.col("alternateAllele"),
                    f.col("OR or BETA"),
                    f.col("95% CI (TEXT)"),
                    f.col("P-VALUE"),
                    "lower",
                ).alias("oddsRatioConfidenceIntervalLower"),
                # CI upper of the odds ratio value
                StudyLocusGWASCatalog._harmonise_odds_ratio_ci(
                    StudyLocusGWASCatalog._normalise_risk_allele(
                        f.col("STRONGEST SNP-RISK ALLELE")
                    ),
                    f.col("referenceAllele"),
                    f.col("alternateAllele"),
                    f.col("OR or BETA"),
                    f.col("95% CI (TEXT)"),
                    f.col("P-VALUE"),
                    "upper",
                ).alias("oddsRatioConfidenceIntervalUpper"),
                # p-value of the association, string: split into exponent and mantissa.
                *StudyLocusGWASCatalog._parse_pvalue(f.col("P-VALUE")),
                # Capturing phenotype granularity at the association level
                StudyLocusGWASCatalog._concatenate_substudy_description(
                    f.col("DISEASE/TRAIT"),
                    f.col("P-VALUE (TEXT)"),
                    f.col("MAPPED_TRAIT_URI"),
                ).alias("subStudyDescription"),
                # Quality controls (array of strings)
                "qualityControls",
            ),
            _schema=cls.get_schema(),
        )

    def update_study_id(
        self: StudyLocusGWASCatalog, study_annotation: DataFrame
    ) -> StudyLocusGWASCatalog:
        """Update final studyId and studyLocusId with a dataframe containing study annotation.

        Args:
            study_annotation (DataFrame): Dataframe containing `updatedStudyId` and key columns `studyId` and `subStudyDescription`.

        Returns:
            StudyLocusGWASCatalog: Updated study locus with new `studyId` and `studyLocusId`.
        """
        self.df = (
            self._df.join(
                study_annotation, on=["studyId", "subStudyDescription"], how="left"
            )
            .withColumn("studyId", f.coalesce("updatedStudyId", "studyId"))
            .drop("subStudyDescription", "updatedStudyId")
        ).withColumn(
            "studyLocusId",
            StudyLocus.assign_study_locus_id(f.col("studyId"), f.col("variantId")),
        )
        return self

    def annotate_ld(
        self: StudyLocusGWASCatalog, studies: StudyIndexGWASCatalog, ld_index: LDIndex
    ) -> StudyLocus:
        """Annotate LD set for every studyLocus using gnomAD.

        Args:
            studies (StudyIndexGWASCatalog): Study index containing ancestry information
            ld_index (LDIndex): LD index

        Returns:
            StudyLocus: Study-locus with an annotated credible set.
        """
        associations_df = self.df.join(
            studies.get_gnomad_population_structure(), on="studyId", how="left"
        )

        self.df = LDAnnotator.annotate_associations_with_ld(associations_df, ld_index)
        return self._qc_unresolved_ld()

    def _qc_ambiguous_study(self: StudyLocusGWASCatalog) -> StudyLocusGWASCatalog:
        """Flag associations with variants that can not be unambiguously associated with one study.

        Returns:
            StudyLocusGWASCatalog: Updated study locus.
        """
        assoc_ambiguity_window = Window.partitionBy(
            f.col("studyId"), f.col("variantId")
        )

        self._df.withColumn(
            "qualityControls",
            StudyLocus._update_quality_flag(
                f.col("qualityControls"),
                f.count(f.col("variantId")).over(assoc_ambiguity_window) > 1,
                StudyLocusQualityCheck.AMBIGUOUS_STUDY,
            ),
        )
        return self

    def _qc_unresolved_ld(
        self: StudyLocus | StudyLocusGWASCatalog,
    ) -> StudyLocus | StudyLocusGWASCatalog:
        """Flag associations with variants that are not found in the LD reference.

        Returns:
            StudyLocusGWASCatalog | StudyLocus: Updated study locus.
        """
        self.df = self.df.withColumn(
            "qualityControls",
            self._update_quality_flag(
                f.col("qualityControls"),
                f.col("ldSet").isNull(),
                StudyLocusQualityCheck.UNRESOLVED_LD,
            ),
        )
        return self<|MERGE_RESOLUTION|>--- conflicted
+++ resolved
@@ -128,13 +128,8 @@
         """Align overlapping tags in pairs of overlapping study-locus, keeping all tags in both loci.
 
         Args:
-<<<<<<< HEAD
-            credset_to_overlap (DataFrame): containing `studyLocusId`, `studyType`, `chromosome`, `tagVariantId`, `logABF` and `posteriorProbability` columns.
-            peak_overlaps (DataFrame): containing `leftStudyLocusId`, `rightStudyLocusId` and `chromosome` columns.
-=======
             loci_to_overlap (DataFrame): containing `studyLocusId`, `studyType`, `chromosome`, `tagVariantId`, `logABF` and `posteriorProbability` columns.
             peak_overlaps (DataFrame): containing `left_studyLocusId`, `right_studyLocusId` and `chromosome` columns.
->>>>>>> 35f79c70
 
         Returns:
             StudyLocusOverlap: Pairs of overlapping study-locus with aligned tags.
