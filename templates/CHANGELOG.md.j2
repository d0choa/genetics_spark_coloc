{% macro add_emoji(commit_type) %}{% if commit_type == "feature" %}✨{% elif commit_type == "fix" %}🐛{% elif commit_type == "documentation" %}📖{% elif commit_type == "style" %}🎨{% elif commit_type == "refactor" %}♻️{% elif commit_type == "test" %}✅{% elif commit_type == "chore" %}🚀{% elif commit_type == "performance" %}⚡️{% elif commit_type == "ci" %}👷‍♂️{% elif commit_type == "build" %}🏗{% elif commit_type == "breaking" %}💥{% elif commit_type == "unknown" %}🤷‍♂️{% elif commit_type == "revert" %}⏪{% else %}🤷‍♂️{% endif %}{% endmacro %}
{% macro commit_scope(commit_summary) %}{{ commit_summary.split(":")[0] }}{% endmacro %}
{% macro commit_content(commit_summary) %}{{ commit_summary.split(":")[1] }}{% endmacro %}
{% set order = ["breaking", "feature", "fix", "documentation", "style", "refactor", "performance", "test", "build", "ci", "chore", "revert"] %}
# CHANGELOG
{% set order = ["breaking", "feature", "fix", "documentation", "style", "refactor", "performance", "test", "build", "ci", "chore", "revert"] %}
{% if context.history.unreleased | length > 0 %}
{# UNRELEASED #}
## Unreleased
{%- for type_ in order %}
<<<<<<< HEAD
{%- if type_ in context.history.unreleased %}
### {{ add_emoji(type_) }} {{ type_ | capitalize }}
{% for commit in context.history.unreleased[type_] %}
{% set scope = commit_scope(commit.commit.summary).split("(")[1] | replace(")", "") | default ("", true) %}
- {% if scope %}\[**{{ scope }}**\]{%endif%}{{ commit_content(commit.commit.summary) }} [\@{{ commit.commit.author.name }}](mailto:{{commit.commit.author.email}})
{% endfor %}{% endif %}{% endfor %}

{# RELEASED #}
{% for version, release in context.history.released.items() %}
## {{ version.as_tag() }} ({{ release.tagged_date.strftime("%Y-%m-%d") }})
=======
{%- if type_ in release["elements"] %}
### {{ add_emoji(type_) }} {{ type_ | capitalize }}
{% for commit in release["elements"][type_] %}
{%- set scope = commit_scope(commit.commit.summary).split("(")[1] | replace(")", "") | default ("", true) %}
- {% if scope %}\[**{{ scope }}**\]{%endif%}{{ commit_content(commit.commit.summary) }} [\@{{ commit.commit.author.name }}](mailto:{{commit.commit.author.email}})
{%- endfor %}
{% endif %}
{% endfor %}
{% endif %}

{# RELEASED #}
>>>>>>> 14172964
{%- for type_ in order %}
{%- if type_ in release["elements"] %}
### {{ add_emoji(type_) }} {{ type_ | capitalize }}
{% for commit in release["elements"][type_] %}
<<<<<<< HEAD
{% set scope = commit_scope(commit.commit.summary).split("(")[1] | replace(")", "") | default ("", true) %}
- {% if scope %}\[**{{ scope }}**\]{%endif%}{{ commit_content(commit.commit.summary) }} [\@{{ commit.commit.author.name }}](mailto:{{commit.commit.author.email}})
{% endfor %}{% endif %}{% endfor %}
=======
{%- set scope = commit_scope(commit.commit.summary).split("(")[1] | replace(")", "") | default ("", true) %}
- {% if scope %}\[**{{ scope }}**\]{%endif%}{{ commit_content(commit.commit.summary) }} [\@{{ commit.commit.author.name }}](mailto:{{commit.commit.author.email}})
{%- endfor %}
{% endif %}
{% endfor %}
>>>>>>> 14172964
<|MERGE_RESOLUTION|>--- conflicted
+++ resolved
@@ -8,7 +8,6 @@
 {# UNRELEASED #}
 ## Unreleased
 {%- for type_ in order %}
-<<<<<<< HEAD
 {%- if type_ in context.history.unreleased %}
 ### {{ add_emoji(type_) }} {{ type_ | capitalize }}
 {% for commit in context.history.unreleased[type_] %}
@@ -19,31 +18,10 @@
 {# RELEASED #}
 {% for version, release in context.history.released.items() %}
 ## {{ version.as_tag() }} ({{ release.tagged_date.strftime("%Y-%m-%d") }})
-=======
-{%- if type_ in release["elements"] %}
-### {{ add_emoji(type_) }} {{ type_ | capitalize }}
-{% for commit in release["elements"][type_] %}
-{%- set scope = commit_scope(commit.commit.summary).split("(")[1] | replace(")", "") | default ("", true) %}
-- {% if scope %}\[**{{ scope }}**\]{%endif%}{{ commit_content(commit.commit.summary) }} [\@{{ commit.commit.author.name }}](mailto:{{commit.commit.author.email}})
-{%- endfor %}
-{% endif %}
-{% endfor %}
-{% endif %}
-
-{# RELEASED #}
->>>>>>> 14172964
 {%- for type_ in order %}
 {%- if type_ in release["elements"] %}
 ### {{ add_emoji(type_) }} {{ type_ | capitalize }}
 {% for commit in release["elements"][type_] %}
-<<<<<<< HEAD
 {% set scope = commit_scope(commit.commit.summary).split("(")[1] | replace(")", "") | default ("", true) %}
 - {% if scope %}\[**{{ scope }}**\]{%endif%}{{ commit_content(commit.commit.summary) }} [\@{{ commit.commit.author.name }}](mailto:{{commit.commit.author.email}})
-{% endfor %}{% endif %}{% endfor %}
-=======
-{%- set scope = commit_scope(commit.commit.summary).split("(")[1] | replace(")", "") | default ("", true) %}
-- {% if scope %}\[**{{ scope }}**\]{%endif%}{{ commit_content(commit.commit.summary) }} [\@{{ commit.commit.author.name }}](mailto:{{commit.commit.author.email}})
-{%- endfor %}
-{% endif %}
-{% endfor %}
->>>>>>> 14172964
+{% endfor %}{% endif %}{% endfor %}